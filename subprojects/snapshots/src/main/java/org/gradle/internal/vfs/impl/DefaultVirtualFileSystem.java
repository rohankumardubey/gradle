/*
 * Copyright 2019 the original author or authors.
 *
 * Licensed under the Apache License, Version 2.0 (the "License");
 * you may not use this file except in compliance with the License.
 * You may obtain a copy of the License at
 *
 *      http://www.apache.org/licenses/LICENSE-2.0
 *
 * Unless required by applicable law or agreed to in writing, software
 * distributed under the License is distributed on an "AS IS" BASIS,
 * WITHOUT WARRANTIES OR CONDITIONS OF ANY KIND, either express or implied.
 * See the License for the specific language governing permissions and
 * limitations under the License.
 */

package org.gradle.internal.vfs.impl;

import com.google.common.collect.Interner;
import com.google.common.util.concurrent.Striped;
import org.gradle.internal.file.FileMetadataSnapshot;
import org.gradle.internal.file.FileType;
import org.gradle.internal.file.Stat;
import org.gradle.internal.hash.FileHasher;
import org.gradle.internal.hash.HashCode;
import org.gradle.internal.snapshot.CaseSensitivity;
import org.gradle.internal.snapshot.CompleteFileSystemLocationSnapshot;
import org.gradle.internal.snapshot.FileMetadata;
import org.gradle.internal.snapshot.FileSystemSnapshot;
import org.gradle.internal.snapshot.MissingFileSnapshot;
import org.gradle.internal.snapshot.RegularFileSnapshot;
import org.gradle.internal.snapshot.SnapshottingFilter;
import org.gradle.internal.snapshot.impl.DirectorySnapshotter;
import org.gradle.internal.snapshot.impl.FileSystemSnapshotFilter;
import org.gradle.internal.vfs.VirtualFileSystem;

import java.io.File;
import java.util.Optional;
import java.util.concurrent.atomic.AtomicBoolean;
import java.util.concurrent.atomic.AtomicReference;
import java.util.concurrent.locks.Lock;
import java.util.function.Consumer;
import java.util.function.Function;
import java.util.function.Supplier;

public class DefaultVirtualFileSystem implements VirtualFileSystem {
<<<<<<< HEAD
    protected final AtomicReference<FileHierarchySet> root;
=======
    private final AtomicReference<SnapshotHierarchy> root;
>>>>>>> 722dd94e
    private final Stat stat;
    private final DirectorySnapshotter directorySnapshotter;
    private final FileHasher hasher;
    private final StripedProducerGuard<String> producingSnapshots = new StripedProducerGuard<>();

    public DefaultVirtualFileSystem(FileHasher hasher, Interner<String> stringInterner, Stat stat, CaseSensitivity caseSensitivity, String... defaultExcludes) {
        this.stat = stat;
        this.directorySnapshotter = new DirectorySnapshotter(hasher, stringInterner, defaultExcludes);
        this.hasher = hasher;
        this.root = new AtomicReference<>(DefaultSnapshotHierarchy.empty(caseSensitivity));
    }

    @Override
    public <T> T read(String location, Function<CompleteFileSystemLocationSnapshot, T> visitor) {
        return visitor.apply(readLocation(location));
    }

    @Override
    public <T> Optional<T> readRegularFileContentHash(String location, Function<HashCode, T> visitor) {
        return root.get().getMetadata(location)
            .<Optional<HashCode>>flatMap(snapshot -> {
                if (snapshot.getType() != FileType.RegularFile) {
                    return Optional.of(Optional.empty());
                }
                if (snapshot instanceof CompleteFileSystemLocationSnapshot) {
                    return Optional.of(Optional.of(((CompleteFileSystemLocationSnapshot) snapshot).getHash()));
                }
                return Optional.empty();
            })
            .orElseGet(() -> {
                File file = new File(location);
                FileMetadataSnapshot stat = this.stat.stat(file);
                if (stat.getType() == FileType.Missing) {
                    storeStatForMissingFile(location);
                }
                if (stat.getType() != FileType.RegularFile) {
                    return Optional.empty();
                }
                HashCode hash = producingSnapshots.guardByKey(location,
                    () -> root.get().getSnapshot(location)
                        .orElseGet(() -> {
                            HashCode hashCode = hasher.hash(file, stat.getLength(), stat.getLastModified());
                            RegularFileSnapshot snapshot = new RegularFileSnapshot(location, file.getName(), hashCode, FileMetadata.from(stat));
                            root.updateAndGet(root -> root.store(snapshot.getAbsolutePath(), snapshot));
                            return snapshot;
                        }).getHash());
                return Optional.of(hash);
            })
            .map(visitor);
    }

    private void storeStatForMissingFile(String location) {
        root.updateAndGet(root -> root.store(location, new MissingFileSnapshot(location)));
    }

    @Override
    public void read(String location, SnapshottingFilter filter, Consumer<CompleteFileSystemLocationSnapshot> visitor) {
        if (filter.isEmpty()) {
            visitor.accept(readLocation(location));
        } else {
            FileSystemSnapshot filteredSnapshot = root.get().getSnapshot(location)
                .filter(CompleteFileSystemLocationSnapshot.class::isInstance)
                .map(snapshot -> FileSystemSnapshotFilter.filterSnapshot(filter.getAsSnapshotPredicate(), snapshot))
                .orElseGet(() -> producingSnapshots.guardByKey(location,
                    () -> root.get().getSnapshot(location)
                        .map(snapshot -> FileSystemSnapshotFilter.filterSnapshot(filter.getAsSnapshotPredicate(), snapshot))
                        .orElseGet(() -> {
                            AtomicBoolean hasBeenFiltered = new AtomicBoolean(false);
                            CompleteFileSystemLocationSnapshot snapshot = directorySnapshotter.snapshot(location, filter.getAsDirectoryWalkerPredicate(), hasBeenFiltered);
                            if (!hasBeenFiltered.get()) {
                                root.updateAndGet(root -> root.store(snapshot.getAbsolutePath(), snapshot));
                            }
                            return snapshot;
                        })
                ));

            if (filteredSnapshot instanceof CompleteFileSystemLocationSnapshot) {
                visitor.accept((CompleteFileSystemLocationSnapshot) filteredSnapshot);
            }
        }
    }

    private CompleteFileSystemLocationSnapshot snapshot(String location) {
        File file = new File(location);
        FileMetadataSnapshot stat = this.stat.stat(file);
        switch (stat.getType()) {
            case RegularFile:
                HashCode hash = hasher.hash(file, stat.getLength(), stat.getLastModified());
                RegularFileSnapshot regularFileSnapshot = new RegularFileSnapshot(location, file.getName(), hash, FileMetadata.from(stat));
                root.updateAndGet(root -> root.store(regularFileSnapshot.getAbsolutePath(), regularFileSnapshot));
                return regularFileSnapshot;
            case Missing:
                MissingFileSnapshot missingFileSnapshot = new MissingFileSnapshot(location);
                root.updateAndGet(root -> root.store(missingFileSnapshot.getAbsolutePath(), missingFileSnapshot));
                return missingFileSnapshot;
            case Directory:
                CompleteFileSystemLocationSnapshot directorySnapshot = directorySnapshotter.snapshot(location, null, new AtomicBoolean(false));
                root.updateAndGet(root -> root.store(directorySnapshot.getAbsolutePath(), directorySnapshot));
                return directorySnapshot;
            default:
                throw new UnsupportedOperationException();
        }
    }

    private CompleteFileSystemLocationSnapshot readLocation(String location) {
        return root.get().getSnapshot(location)
            .orElseGet(() -> producingSnapshots.guardByKey(location,
                () -> root.get().getSnapshot(location).orElseGet(() -> snapshot(location)))
            );
    }

    @Override
    public void update(Iterable<String> locations, Runnable action) {
        root.updateAndGet(root -> {
            SnapshotHierarchy result = root;
            for (String location : locations) {
                result = result.invalidate(location);
            }
            return result;
        });
        action.run();
    }

    @Override
    public void invalidateAll() {
        root.updateAndGet(SnapshotHierarchy::empty);
    }

    @Override
    public void updateWithKnownSnapshot(CompleteFileSystemLocationSnapshot snapshot) {
        root.updateAndGet(root -> root.store(snapshot.getAbsolutePath(), snapshot));
    }

    private static class StripedProducerGuard<T> {
        private final Striped<Lock> locks = Striped.lock(Runtime.getRuntime().availableProcessors() * 4);

        public <V> V guardByKey(T key, Supplier<V> supplier) {
            Lock lock = locks.get(key);
            try {
                lock.lock();
                return supplier.get();
            } finally {
                lock.unlock();
            }
        }
    }
}<|MERGE_RESOLUTION|>--- conflicted
+++ resolved
@@ -44,11 +44,7 @@
 import java.util.function.Supplier;
 
 public class DefaultVirtualFileSystem implements VirtualFileSystem {
-<<<<<<< HEAD
-    protected final AtomicReference<FileHierarchySet> root;
-=======
-    private final AtomicReference<SnapshotHierarchy> root;
->>>>>>> 722dd94e
+    protected final AtomicReference<SnapshotHierarchy> root;
     private final Stat stat;
     private final DirectorySnapshotter directorySnapshotter;
     private final FileHasher hasher;
