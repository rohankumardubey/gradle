<<<<<<< HEAD
=======
The Gradle team is pleased to announce Gradle 3.3.

This release of Gradle introduces a small but significant change to **improve the performance of `gradle tasks`**. 
By default, it will now only display tasks which have been assigned a task group. You can report on tasks without a task group by running `gradle tasks --all`. Task dependencies are no longer rendered as well. 
This change makes `gradle tasks` over an order of magnitude faster on medium-to-large projects. For example, execution time was reduced from [675 seconds](https://scans.gradle.com/s/iqmi72moz3crs) to [21 seconds](https://scans.gradle.com/s/p4w42uhewxysy) on our [perf-enterprise-large benchmark project](https://github.com/gradle/perf-enterprise-large/) — **over 30x faster**! 
See technical details on how and why this change was made [further down](#improved-performance-of-tasks-report)

It is now possible to **compile native applications using Visual Studio 2015**. Gradle will locate the [Universal C Runtime](https://msdn.microsoft.com/en-us/library/abx4dbyh.aspx) required by the Visual C++ toolchain.

**Kotlin build script** support has further improved with significantly **faster startup performance**, increased API parity with Groovy-based build scripts, and better interoperability with Groovy plugins. See the [gradle-script-kotlin v0.5.0 release notes](https://github.com/gradle/gradle-script-kotlin/releases/tag/v0.5.0) for details.

**Scala compilation startup time is improved** through enhancements to Gradle's handling of the Zinc compiler interface JAR. 

Lastly, the [Gradle GUI](userguide/tutorial_gradle_gui.html) **has been deprecated** and will be removed in Gradle 4.0. An IDE which provides a UI for Gradle — IntelliJ IDEA, Eclipse, or NetBeans, for example, is recommended.

>>>>>>> 0456b20c
## New and noteworthy

Here are the new features introduced in this Gradle release.

<!--
IMPORTANT: if this is a patch release, ensure that a prominent link is included in the foreword to all releases of the same minor stream.
Add-->

<!--
### Example new and noteworthy
-->

<<<<<<< HEAD
=======
### Improved performance of tasks report

In previous versions of Gradle, the [tasks report](userguide/tutorial_gradle_command_line.html#sec:obtaining_information_about_your_build) suffered from poor execution performance especially in large multi-project builds with many sub projects. Previously, the `gradle tasks` report would generate and traverse the task graph to find edge nodes — this intelligence came at great performance cost for medium-to-large projects. This version of Gradle improves the tasks report generation performance significantly. In the wake of this change, the report now renders tasks based on different rules. By default, the report shows only those tasks which have been assigned to a task group, so-called _visible_ tasks. Tasks which have not been assigned to a task group, so-called _hidden_ tasks, can be included in the report by enabling the command line option `--all`. Task dependencies are not rendered as indented task nodes anymore.

For Gradle's own build the time to print the task report dropped from 55s to 4s thanks to this change.

### Click-able links to project reports

When generating project reports with the [Project Reports Plugin](userguide/project_reports_plugin.html), Gradle now displays a click-able URL.

### Incremental build improvements

#### Custom task property annotations can be overridden in subclasses

In previous versions of Gradle, a custom task class overriding a property from a base class couldn't reliably change the type of the property via annotations. It is now possible to change an `@InputFiles` property to `@Classpath` or an `@OutputFile` to `@OutputDirectory`. This can be useful when extending or working around problems with custom tasks that you do not control.

    class BrokenTask extends DefaultTask {
        @InputFile File inputFile // wrong, task does not depend on the contents of this file.
        @OutputDirectory File outputDir
        @TaskAction void generate() { ... }
    }

    class FixedTask extends BrokenTask {
        @Internal File inputFile // fixed, internal properties are ignored in up-to-date checks.
    }

In the above example, `FixedTask.inputFile` will be a ignored in up-to-date checks.

#### `@OutputFiles` and `@OutputDirectories` are allowed on `Map` properties

It is now possible to declare multiple task outputs with names from a single task property. Most tasks use singular output annotations (`@OutputFile` or `@OutputDirectory`) and are unaffected by this change.
 
This change allows a plugin author to identify each output uniquely, so Gradle can accurately capture and restore a task's outputs when used with the upcoming [build cache feature](userguide/build_cache.html). Tasks declaring `@OutputFiles` or `@OutputDirectories` as `FileCollection`s (or any other type not implementing `Map`) will continue to work, but they will exclude the task from output caching.

Example:

    class CustomTask extends DefaultTask {
        @OutputFiles
        Map<String, File> outputFiles
        // ...
    }

From the Gradle DSL, output files and directories can be registered with names using the pre-existing <a href="javadoc/org/gradle/api/tasks/TaskOutputs.html#files(java.lang.Object...)">`TaskOutputs.files()`</a> and the new <a href="javadoc/org/gradle/api/tasks/TaskOutputs.html#dirs(java.lang.Object...)">`TaskOutputs.dirs()`</a> methods via a `Map`. As with other similar methods, the values of the `Map` are resolved according to <a href="dsl/org.gradle.api.Project.html#org.gradle.api.Project:file(java.lang.Object)">`Project.file()`</a>.

It is also possible to pass a `Callable`, such as a Groovy Closure, returning a `Map` for lazy evaluation:

    task customTask {
        outputs.files({ 
            first: "one.txt", 
            second: "two.txt" 
        }).withPropertyName("outputFiles")
    }

#### Tasks loaded via custom classloaders are never considered UP-TO-DATE

Since 3.0 Gradle tracks the implementation of a task's type, and marks tasks out-of-date when it detects changes. But it can only do this reliably with task types that were loaded via Gradle's own classloaders. From this version Gradle will always mark tasks loaded via custom classloaders as out-of-date. This also applies to tasks that have custom actions attached that were loaded via a custom classloader.

### Visual Studio 2015 Support

It is now possible to compile native applications with the Visual C++ toolchain packaged with all versions of Visual Studio 2015.
With this release, Gradle will locate the [Universal C Runtime](https://msdn.microsoft.com/en-us/library/abx4dbyh.aspx) required by the Visual C++ toolchain.

### Tooling API generates more progress events

The Tooling API now generates progress events for more build activity: 

- Configuration of each project.
- Resolution of each dependency configuration.
- Progress events for `buildSrc` and composite builds.

### Task to create Java properties files

The new `WriteProperties` task is available to create Java properties files in a reproducible manner. For more information
see the User guide section on "[Properties files](userguide/working_with_files.html#sec:properties_files)".

### Improved initial Scala compilation performance

Previously, large multi-project Scala builds suffered from poor startup performance due to how the Zinc compiler interface was generated and file locking around it. 
[Fedor Korotkov](https://github.com/fkorotkov) kindly contributed a smarter locking strategy that improves performance and prevents cache pollution from using different versions of Zinc in one build. Thank you, Fedor!

>>>>>>> 0456b20c
## Promoted features

Promoted features are features that were incubating in previous versions of Gradle but are now supported and subject to backwards compatibility.
See the User guide section on the “[Feature Lifecycle](userguide/feature_lifecycle.html)” for more information.

The following are the features that have been promoted in this Gradle release.

<!--
### Example promoted
-->

## Fixed issues

## Deprecations

Features that have become superseded or irrelevant due to the natural evolution of Gradle become *deprecated*, and scheduled to be removed
in the next major Gradle version (Gradle 4.0). See the User guide section on the “[Feature Lifecycle](userguide/feature_lifecycle.html)” for more information.

The following are the newly deprecated items in this Gradle release. If you have concerns about a deprecation, please raise it via the [Gradle Forums](https://discuss.gradle.org).

<!--
### Example deprecation
-->

## Potential breaking changes

<!--
### Example breaking change
-->

## External contributions

We would like to thank the following community members for making contributions to this release of Gradle.

<!--
 - [Some person](https://github.com/some-person) - fixed some issue (GRADLE-1234)
-->

We love getting contributions from the Gradle community. For information on contributing, please see [gradle.org/contribute](https://gradle.org/contribute).

## Known issues

Known issues are problems that were discovered post release that are directly related to changes made in this release.

**Wrapper upgrade note:** If you previously used Gradle 3.2 to generate a [Gradle Wrapper](userguide/wrapperPlugin.html), re-run `./gradlew wrapper` after upgrading to avoid a mis-configured wrapper script. See [gradle/gradle#865](https://github.com/gradle/gradle/issues/865) and [gradle/gradle#877](https://github.com/gradle/gradle/issues/877) for more details.<|MERGE_RESOLUTION|>--- conflicted
+++ resolved
@@ -1,21 +1,3 @@
-<<<<<<< HEAD
-=======
-The Gradle team is pleased to announce Gradle 3.3.
-
-This release of Gradle introduces a small but significant change to **improve the performance of `gradle tasks`**. 
-By default, it will now only display tasks which have been assigned a task group. You can report on tasks without a task group by running `gradle tasks --all`. Task dependencies are no longer rendered as well. 
-This change makes `gradle tasks` over an order of magnitude faster on medium-to-large projects. For example, execution time was reduced from [675 seconds](https://scans.gradle.com/s/iqmi72moz3crs) to [21 seconds](https://scans.gradle.com/s/p4w42uhewxysy) on our [perf-enterprise-large benchmark project](https://github.com/gradle/perf-enterprise-large/) — **over 30x faster**! 
-See technical details on how and why this change was made [further down](#improved-performance-of-tasks-report)
-
-It is now possible to **compile native applications using Visual Studio 2015**. Gradle will locate the [Universal C Runtime](https://msdn.microsoft.com/en-us/library/abx4dbyh.aspx) required by the Visual C++ toolchain.
-
-**Kotlin build script** support has further improved with significantly **faster startup performance**, increased API parity with Groovy-based build scripts, and better interoperability with Groovy plugins. See the [gradle-script-kotlin v0.5.0 release notes](https://github.com/gradle/gradle-script-kotlin/releases/tag/v0.5.0) for details.
-
-**Scala compilation startup time is improved** through enhancements to Gradle's handling of the Zinc compiler interface JAR. 
-
-Lastly, the [Gradle GUI](userguide/tutorial_gradle_gui.html) **has been deprecated** and will be removed in Gradle 4.0. An IDE which provides a UI for Gradle — IntelliJ IDEA, Eclipse, or NetBeans, for example, is recommended.
-
->>>>>>> 0456b20c
 ## New and noteworthy
 
 Here are the new features introduced in this Gradle release.
@@ -28,89 +10,6 @@
 ### Example new and noteworthy
 -->
 
-<<<<<<< HEAD
-=======
-### Improved performance of tasks report
-
-In previous versions of Gradle, the [tasks report](userguide/tutorial_gradle_command_line.html#sec:obtaining_information_about_your_build) suffered from poor execution performance especially in large multi-project builds with many sub projects. Previously, the `gradle tasks` report would generate and traverse the task graph to find edge nodes — this intelligence came at great performance cost for medium-to-large projects. This version of Gradle improves the tasks report generation performance significantly. In the wake of this change, the report now renders tasks based on different rules. By default, the report shows only those tasks which have been assigned to a task group, so-called _visible_ tasks. Tasks which have not been assigned to a task group, so-called _hidden_ tasks, can be included in the report by enabling the command line option `--all`. Task dependencies are not rendered as indented task nodes anymore.
-
-For Gradle's own build the time to print the task report dropped from 55s to 4s thanks to this change.
-
-### Click-able links to project reports
-
-When generating project reports with the [Project Reports Plugin](userguide/project_reports_plugin.html), Gradle now displays a click-able URL.
-
-### Incremental build improvements
-
-#### Custom task property annotations can be overridden in subclasses
-
-In previous versions of Gradle, a custom task class overriding a property from a base class couldn't reliably change the type of the property via annotations. It is now possible to change an `@InputFiles` property to `@Classpath` or an `@OutputFile` to `@OutputDirectory`. This can be useful when extending or working around problems with custom tasks that you do not control.
-
-    class BrokenTask extends DefaultTask {
-        @InputFile File inputFile // wrong, task does not depend on the contents of this file.
-        @OutputDirectory File outputDir
-        @TaskAction void generate() { ... }
-    }
-
-    class FixedTask extends BrokenTask {
-        @Internal File inputFile // fixed, internal properties are ignored in up-to-date checks.
-    }
-
-In the above example, `FixedTask.inputFile` will be a ignored in up-to-date checks.
-
-#### `@OutputFiles` and `@OutputDirectories` are allowed on `Map` properties
-
-It is now possible to declare multiple task outputs with names from a single task property. Most tasks use singular output annotations (`@OutputFile` or `@OutputDirectory`) and are unaffected by this change.
- 
-This change allows a plugin author to identify each output uniquely, so Gradle can accurately capture and restore a task's outputs when used with the upcoming [build cache feature](userguide/build_cache.html). Tasks declaring `@OutputFiles` or `@OutputDirectories` as `FileCollection`s (or any other type not implementing `Map`) will continue to work, but they will exclude the task from output caching.
-
-Example:
-
-    class CustomTask extends DefaultTask {
-        @OutputFiles
-        Map<String, File> outputFiles
-        // ...
-    }
-
-From the Gradle DSL, output files and directories can be registered with names using the pre-existing <a href="javadoc/org/gradle/api/tasks/TaskOutputs.html#files(java.lang.Object...)">`TaskOutputs.files()`</a> and the new <a href="javadoc/org/gradle/api/tasks/TaskOutputs.html#dirs(java.lang.Object...)">`TaskOutputs.dirs()`</a> methods via a `Map`. As with other similar methods, the values of the `Map` are resolved according to <a href="dsl/org.gradle.api.Project.html#org.gradle.api.Project:file(java.lang.Object)">`Project.file()`</a>.
-
-It is also possible to pass a `Callable`, such as a Groovy Closure, returning a `Map` for lazy evaluation:
-
-    task customTask {
-        outputs.files({ 
-            first: "one.txt", 
-            second: "two.txt" 
-        }).withPropertyName("outputFiles")
-    }
-
-#### Tasks loaded via custom classloaders are never considered UP-TO-DATE
-
-Since 3.0 Gradle tracks the implementation of a task's type, and marks tasks out-of-date when it detects changes. But it can only do this reliably with task types that were loaded via Gradle's own classloaders. From this version Gradle will always mark tasks loaded via custom classloaders as out-of-date. This also applies to tasks that have custom actions attached that were loaded via a custom classloader.
-
-### Visual Studio 2015 Support
-
-It is now possible to compile native applications with the Visual C++ toolchain packaged with all versions of Visual Studio 2015.
-With this release, Gradle will locate the [Universal C Runtime](https://msdn.microsoft.com/en-us/library/abx4dbyh.aspx) required by the Visual C++ toolchain.
-
-### Tooling API generates more progress events
-
-The Tooling API now generates progress events for more build activity: 
-
-- Configuration of each project.
-- Resolution of each dependency configuration.
-- Progress events for `buildSrc` and composite builds.
-
-### Task to create Java properties files
-
-The new `WriteProperties` task is available to create Java properties files in a reproducible manner. For more information
-see the User guide section on "[Properties files](userguide/working_with_files.html#sec:properties_files)".
-
-### Improved initial Scala compilation performance
-
-Previously, large multi-project Scala builds suffered from poor startup performance due to how the Zinc compiler interface was generated and file locking around it. 
-[Fedor Korotkov](https://github.com/fkorotkov) kindly contributed a smarter locking strategy that improves performance and prevents cache pollution from using different versions of Zinc in one build. Thank you, Fedor!
-
->>>>>>> 0456b20c
 ## Promoted features
 
 Promoted features are features that were incubating in previous versions of Gradle but are now supported and subject to backwards compatibility.
@@ -153,6 +52,4 @@
 
 ## Known issues
 
-Known issues are problems that were discovered post release that are directly related to changes made in this release.
-
-**Wrapper upgrade note:** If you previously used Gradle 3.2 to generate a [Gradle Wrapper](userguide/wrapperPlugin.html), re-run `./gradlew wrapper` after upgrading to avoid a mis-configured wrapper script. See [gradle/gradle#865](https://github.com/gradle/gradle/issues/865) and [gradle/gradle#877](https://github.com/gradle/gradle/issues/877) for more details.+Known issues are problems that were discovered post release that are directly related to changes made in this release.