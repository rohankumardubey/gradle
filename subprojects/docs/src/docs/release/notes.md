--- conflicted
+++ resolved
@@ -193,7 +193,6 @@
 
 In this case, no `guava` version after `19.0` will be searched for in the referenced Maven repository.
 
-<<<<<<< HEAD
 ## Ability to ignore dependencies in dependency lock state
 
 Dependency locking can be used in cases where reproducibility is not the main goal.
@@ -217,8 +216,6 @@
 
 <-- TBD: add something if we think it is worth mentioning, see #14219 and #14210 -->
 
-=======
->>>>>>> f5db24a5
 ## Promoted features
 Promoted features are features that were incubating in previous versions of Gradle but are now supported and subject to backwards compatibility.
 See the User Manual section on the “[Feature Lifecycle](userguide/feature_lifecycle.html)” for more information.
