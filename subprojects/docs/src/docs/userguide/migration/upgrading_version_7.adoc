// Copyright 2021 the original author or authors.
//
// Licensed under the Apache License, Version 2.0 (the "License");
// you may not use this file except in compliance with the License.
// You may obtain a copy of the License at
//
//      http://www.apache.org/licenses/LICENSE-2.0
//
// Unless required by applicable law or agreed to in writing, software
// distributed under the License is distributed on an "AS IS" BASIS,
// WITHOUT WARRANTIES OR CONDITIONS OF ANY KIND, either express or implied.
// See the License for the specific language governing permissions and
// limitations under the License.

[[upgrading_version_7]]
= Upgrading your build from Gradle 7.x to the latest

This chapter provides the information you need to migrate your Gradle 7.x builds to the latest Gradle release. For migrating from Gradle 4.x, 5.x, or 6.x, see the <<upgrading_version_6.adoc#upgrading_version_6, older migration guide>> first.

We recommend the following steps for all users:

. Try running `gradle help --scan` and view the https://gradle.com/enterprise/releases/2018.4/#identify-usages-of-deprecated-gradle-functionality[deprecations view] of the generated build scan.
+
image::deprecations.png[Deprecations View of a Gradle Build Scan]
+
This is so that you can see any deprecation warnings that apply to your build.
+
Alternatively, you could run `gradle help --warning-mode=all` to see the deprecations in the console, though it may not report as much detailed information.
. Update your plugins.
+
Some plugins will break with this new version of Gradle, for example because they use internal APIs that have been removed or changed. The previous step will help you identify potential problems by issuing deprecation warnings when a plugin does try to use a deprecated part of the API.
+
. Run `gradle wrapper --gradle-version {gradleVersion}` to update the project to {gradleVersion}.
. Try to run the project and debug any errors using the <<troubleshooting.adoc#troubleshooting, Troubleshooting Guide>>.

[[changes_8.0]]
== Upgrading from 7.6 and earlier

=== Warnings that are now errors

==== Referencing tasks in an included build with `finalizedBy`, `mustRunAfter` or `shouldRunAfter`

Referencing tasks contained in an included build with any of the following methods now results in an execution time error:

- `finalizedBy`
- `mustRunAfter`
- `shouldRunAfter`

==== Creating TAR trees from resources without backing files

Creating a TAR tree from a resource with no backing file is no longer supported.
Instead, convert the resource to a file and use `project.tarTree()` on the file.
For more information, see <<tar_tree_no_backing_file>>.

==== Using invalid Java toolchain specifications

Usage of invalid Java toolchain specifications is no longer supported.
Related build errors can be avoided by making sure that language version is set on all toolchain specifications.
See <<toolchains#sec:configuring_toolchain_specifications,user manual>> for more information.

==== Changing test framework after setting test framework options is now an error

When configuring the built-in test task for Java, Groovy, and Scala projects, Gradle no longer allows you to
change the test framework used by the `Test` task after configuring options. This was deprecated since it silently
discarded configuration in some cases.

The following code example now produces an error:
```
test {
   options {
   }

   useJUnitPlatform()
}
```
Instead, you can:

- set the test framework before configuring options
- migrate to the <<jvm_test_suite_plugin#jvm_test_suite_plugin,JVM Test Suite Plugin>>
```
test {
   // select test framework before configuring options
   useJUnitPlatform()
   options {
   }
}
```

=== Removed APIs

==== Legacy ArtifactTransform API

The legacy `ArtifactTransform` API has been removed.
For more information, see <<old_artifact_transforms_api>>.

==== Legacy IncrementalTaskInputs API

The legacy `IncrementalTaskInputs` API has been removed. For more information, see <<incremental_task_inputs_deprecation>>. This change also affects Kotlin Gradle Plugin and Android Gradle Plugin. With Gradle 8.0 you should use Kotlin Gradle Plugin 1.6.10 or later and Android Gradle Plugin 7.3.0 with `android.experimental.legacyTransform.forceNonIncremental=true` property or later.

==== Legacy AntlrSourceVirtualDirectory API

The legacy `AntlrSourceVirtualDirectory` API has been removed.
This change affects the `antlr` plugin.
In Gradle 8.0 and above, use the `AntlrSourceDirectorySet` source set extension instead.

=== Potential breaking changes

==== Plugins, tasks and extension classes are now abstract

Most public classes for plugins, tasks and extensions have been made abstract. This was done to make it easier to remove boilerplate from Gradle's implementation.

Plugins that are affected by this change should make their classes abstract as well.
Gradle uses runtime class decoration to implement abstract methods as long as the object is instantiated via `ObjectFactory` or some other automatic mechanism (like <<custom_gradle_types.adoc#managed_properties,managed properties>>).
Those methods should never be directly implemented.

==== Wrapper task configuration
If `gradle-wrapper.properties` contains the `distributionSha256Sum` property, you must specify a sum. You can specify a sum in the wrapped task configuration or with the `--gradle-distribution-sha256-sum` task option.

==== Changes in the AbstractCodeQualityPlugin class

The deprecated `AbstractCodeQualityPlugin.getJavaPluginConvention()` method was removed in Gradle 8.0. You should use `JavaPluginExtension` instead.

==== Remove implicit `--add-opens` for Gradle workers
Before Gradle 8.0, Gradle workers on JDK9+ automatically opened JDK modules `java.base/java.util` and `java.base/java.lang` by passing `--add-opens` CLI arguments. This enabled code executed in a Gradle worker to perform deep reflection on JDK internals without warning or failing. Workers no longer use these implicit arguments.

This affects all internal Gradle workers, which are used for a variety of tasks:

- code-quality plugins (Checkstyle, CodeNarc, Pmd)
- ScalaDoc
- AntlrTask
- JVM compiler daemons
- tasks executed using process isolation via the link:worker_api.html[Worker API]

New warnings and errors may appear in any tools, extensions, or plugins that perform deep reflection into JDK internals with the worker API.

These errors can be resolved by updating the violating code or dependency. Updates may include:

- code-quality tools
- annotation processors
- any Gradle plugins which use the worker API

For some examples of possible error or warning outputs which may arise due to this change, see <<remove_test_add_opens>>.

==== SourceSet classesDirs no longer depends upon the entire SourceSet as a task dependency

Prior to Gradle 8.0, the task dependencies for `link:{groovyDslPath}/org.gradle.api.tasks.SourceSetOutput.html#org.gradle.api.tasks.SourceSetOutput:classesDirs[SourceSetOutput.classesDirs]`
included tasks that did not produce class files. This meant that a task which
depends on `classesDirs` would also depend on `classes`, `processResources`, and any other
task dependency added to `link:{groovyDslPath}/org.gradle.api.tasks.SourceSetOutput.html[SourceSetOutput]`. This behavior was potentially an error because
the `classesDirs` property did not contain the output for `processResources`.
Since 8.0, this implicit dependency is removed. Now, depending on `classesDirs` only executes the
tasks which directly produce files in the classes directories.

Consider the following buildscript:
```groovy
plugins {
    id 'java-library'
}
// Task lists all files in the given classFiles FileCollection
tasks.register("listClassFiles", ListClassFiles) {
    classFiles.from(java.sourceSets.main.output.classesDirs)
}
```

Previously, the `listClassFiles` task depended on `compileJava`, `processResources`, and `classes`.
Now, only `compileJava` is a task dependency of `listClassFiles`.

If a task in your build relied on the previous behavior, you can instead use the entire
`SourceSetOutput` as an input, which contains all classes and resources.

If that is not feasible, you can restore the previous behavior by adding more task dependencies to `classesDirs`:
```groovy
java {
    sourceSets {
        main {
            output.classesDirs.builtBy(output)
        }
    }
}
```

==== Minimal supported Kotlin Gradle Plugin version changed
Gradle 7.x supports Kotlin Gradle Plugin 1.3.72 and above. Kotlin Gradle Plugin versions above 1.6.21 are not tested with Gradle 7.x.
Gradle 8.x supports Kotlin Gradle Plugin 1.6.10 and above.
You can use a lower Kotlin language version by modifying the language version and api version setting in the Kotlin `compile` task.

==== Minimal supported Android Gradle Plugin version changed
Gradle 7.x supports Android Gradle Plugin (AGP) 4.1 and above. AGP versions above 7.3 are not tested with Gradle 7.x.
Gradle 8.x supports AGP 8 and above.
Gradle 8.x supports AGP 7.3 and above if you configure the following property:
```
android.experimental.legacyTransform.forceNonIncremental=true
```

==== Change to `AntBuilder` parent class

Previously, `org.gradle.api.AntBuilder` extended the deprecated `groovy.util.AntBuilder` class.  It now extends `groovy.ant.AntBuilder`.

==== PluginDeclaration is not serializable

`org.gradle.plugin.devel.PluginDeclaration` is not serializable anymore.
If you need to serialize it, you can convert it into your own, serializable class.

==== Gradle does not use equals for serialized values in up-to-date checks

Gradle now does not try to use equals when comparing serialized values in up-to-date checks.
For more information see <<equals_up_to_date_deprecation>>.

==== Task and transform validation warnings introduced in Gradle 7.x are now errors

Gradle introduced additional task and artifact transform validation warnings in the Gradle 7.x series.
Those warnings are now errors in Gradle 8.0 and will fail the build.

Warnings that became errors:

- An input file collection that can't be resolved.
- An input or output file or directory that cannot be read. See <<#declare_unreadable_input_output,Declaring input or output directories which contain unreadable content>>.
- Using a `java.io.File` as the `@InputArtifact` of an artifact transform.
- Using an input with an unknown implementation. See <<validation_problems.adoc#implementation_unknown,Cannot use an input with an unknown implementation>>.
- Missing dependencies between tasks. See <<validation_problems.adoc#implicit_dependency,Implicit dependencies between tasks>>.
- Converting files to a classpath where paths contain file separator.

==== Gradle does not ignore empty directories for file-trees with `@SkipWhenEmpty`

Previously Gradle used to detect if an input file collection annotated with `@SkipWhenEmpty` consisted only of file trees and then ignored directories automatically.
To ignore directories in Gradle 8.0 and later, the input property needs to be explicitly annotated with `@IgnoreEmptyDirectories`.
For more information see <<empty_directories_file_tree>>.

==== Format of `JavaVersion` has changed for Java 9 and Java 10

The string format of the `JavaVersion` has changed to match the official Java versioning.
Starting from Java 9, the language version must not contain the `1.` prefix.
This affects the format of the `sourceCompatiblity` and `targetCompatibility` properties on the `JavaCompile` task and `JavaExtension`.
The old format is still supported when resolving the `JavaVersion` from a string.

[cols="1,1"]
|===
| Gradle 7.6 | Gradle 8.0
| `1.8` | `1.8`
| `1.9` | `9`
| `1.10`| `10`
| `11`  | `11`
|===

[[strict-kotlin-dsl-precompiled-scripts-accessors-by-default]]
==== Precompiled script plugins use strict Kotlin DSL accessor generation by default

In precompiled script plugins, type safe Kotlin DSL accessor generation now fails the build if a plugin fails to apply.

Starting in Gradle 7.6, builds could enable this behavior with the `org.gradle.kotlin.dsl.precompiled.accessors.strict` system property. This behavior is now default. The property has been deprecated and its usage should be removed. You can find more information about this property <<upgrading_version_7.adoc#strict-kotlin-dsl-precompiled-scripts-accessors, below>>.

==== Adding `jst.ejb` with the `eclipse wtp` plugin now removes the `jst.utility` facet

The `eclipse wtp` plugin adds the `jst.utility` facet to java projects.
Now, adding the `jst.ejb` facet implicitly removes the `jst.utility` facet:

```
eclipse {
    wtp {
        facet {
            facet name: 'jst.ejb', version: '3.2'
        }
    }
}
```

==== Simplifying PMD custom rules configuration

Previously, you had to explicitly configure PMD to ignore default rules with `ruleSets = []`.
In the Gradle 8.0, setting `ruleSetConfig` or `ruleSetFiles` to a non-empty value implicitly ignores default rules.

<<<<<<< HEAD
==== Changing test framework after setting test framework options is now an error

When configuring the built-in test task for Java, Groovy, and Scala projects, Gradle no longer allows you to
change the test framework used by the `Test` task after configuring options. This was deprecated since it silently
discarded configuration in some cases.

The following code example now produces an error:
```
test {
   options {
   }

   useJUnitPlatform()
}
```
Instead, you can:

- set the test framework before configuring options
- migrate to the <<jvm_test_suite_plugin#jvm_test_suite_plugin,JVM Test Suite Plugin>>
```
test {
   // select test framework before configuring options
   useJUnitPlatform()
   options {
   }
}
```

==== Report `getOutputLocation` return type changed

In the link:{groovyDslPath}/org.gradle.api.reporting.Report.html#org.gradle.api.reporting.Report[Report] interface the return type of the `outputLocation` property is now `Property<? extends FileSystemLocation>`.  It was previously `Provider<? extends FileSystemLocation>`.

This change makes the Report API more internally consistent, and allows for more idiomatic configuration of reporting tasks, using:

```groovy
tasks.named('test') {
    reports.junitXml.outputLocation = layout.buildDirectory.dir('reports/my-report')
}
```

versus the now `@Deprecated` former usage of:

```groovy
tasks.named('test') {
    reports.junitXml.setDestination(layout.buildDirectory.file('reports/my-report-old').get().asFile)
}

```

This interface is implemented by many built-in and custom reports such as those used by JUnit.
Plugins that compiled against an earlier version of Gradle containing the previous method signature may need to be recompiled to be used with newer versions of Gradle containing the new signature.

=======
==== Removed external plugin validation plugin

The incubating plugin `ExternalPluginValidationPlugin` has been removed.
Use the link:java_gradle_plugin.html[`java-gradle-plugin`]'s `validatePlugins` task to validate plugins under development.

==== Reproducible archives can change compared to past versions

Gradle changes the compression library used for creating archives from an Ant based one to https://commons.apache.org/proper/commons-compress/[Apache Commons Compress™]. As a consequence archives created from the same content, are unlikely to end up identical byte-by-byte to their older versions, created with the old library.
>>>>>>> a8f029e9

[[changes_7.6]]
== Upgrading from 7.5 and earlier

=== Updates to Attribute Disambiguation Rules related methods

The `link:{javadocPath}/javadoc/org/gradle/api/attributes/AttributesSchema.html#setAttributeDisambiguationPrecedence(List)--[AttributeSchema.setAttributeDisambiguationPrecedence(List)]` and `link:{javadocPath}/javadoc/org/gradle/api/attributes/AttributesSchema.html#getAttributeDisambiguationPrecedence()--[AttributeSchema.getAttributeDisambiguationPrecedence()]` methods now accept and return `List` instead of `Collection` to better indicate that the order of the elements in those collection is significant.

[[strict-kotlin-dsl-precompiled-scripts-accessors]]
=== Strict Kotlin DSL precompiled script plugins accessors generation

Type safe Kotlin DSL accessors generation for precompiled script plugins does not fail the build by default if a plugin requested in such precompiled scripts fails to be applied.
Because the cause could be environmental and for backwards compatibility reasons, this behaviour hasn't changed yet.

Back in Gradle 7.1 the `:generatePrecompiledScriptPluginAccessors` task responsible for the accessors generation has been marked as non-cacheable by default.
The `org.gradle.kotlin.dsl.precompiled.accessors.strict` system property was introduced in order to offer an opt-in to a stricter mode of operation that fails the build when a plugin application fails, and enable the build cache for that task.

Starting with Gradle 7.6, non-strict accessors generation for Kotlin DSL precompiled script plugins has been deprecated.
This will change in Gradle 8.0.
Strict accessor generation will become the default.
To opt in to the strict behavior, set the 'org.gradle.kotlin.dsl.precompiled.accessors.strict' system property to `true`.

This can be achieved persistently in the `gradle.properties` file in your build root directory:

```properties
systemProp.org.gradle.kotlin.dsl.precompiled.accessors.strict=true
```

=== Potential breaking changes

[[kotlin_1_7_10]]
==== Upgrade to Kotlin 1.7.10

The embedded Kotlin has been updated to https://github.com/JetBrains/kotlin/releases/tag/v1.7.10[Kotlin 1.7.10].

Gradle doesn't ship with the `kotlin-gradle-plugin` but the upgrade to 1.7.10 can bring the new version.
For example when you use the `kotlin-dsl` plugin.

The `kotlin-gradle-plugin` version 1.7.10 changes the type hierarchy of the `KotlinCompile` task type.
It doesn't extend from `AbstractCompile` anymore.
If you used to select Kotlin compilation tasks by `AbstractCompile` you need to change that to `KotlinCompile`.

For example, this
```kotlin
tasks.named<AbstractCompile>("compileKotlin")
```

needs to be changed to
```kotlin
tasks.named<KotlinCompile>("compileKotlin")
```

In the same vein, if you used to filter tasks by `AbstractCompile` you won't obtain the Kotlin compilation tasks anymore:

```kotlin
tasks.withType<AbstractCompile>().configureEach {
    // ...
}
```

needs to be changed to
```kotlin
tasks.withType<AbstractCompile>().configureEach {
    // ...
}
tasks.withType<KotlinCompile>().configureEach {
    // ...
}
```

==== Upgrade to Groovy 3.0.13

Groovy has been updated to https://groovy-lang.org/changelogs/changelog-3.0.13.html[Groovy 3.0.13].

Since the previous version was 3.0.11, the https://groovy-lang.org/changelogs/changelog-3.0.12.html[3.0.12 changes] are also included.

==== Upgrade to CodeNarc 3.1.0

The default version of CodeNarc has been updated to https://github.com/CodeNarc/CodeNarc/blob/master/CHANGELOG.md#version-310----jun-2022[3.1.0].

==== Upgrade to PMD 6.48.0

PMD has been updated to https://pmd.github.io/pmd-6.48.0/pmd_release_notes.html[PMD 6.48.0].

==== Configuring a non-existing executable now fails

When configuring an executable explicitly for link:{groovyDslPath}/org.gradle.api.tasks.compile.ForkOptions.html#org.gradle.api.tasks.compile.ForkOptions:executable[`JavaCompile`] or link:{groovyDslPath}/org.gradle.api.tasks.testing.Test.html#org.gradle.api.tasks.testing.Test:executable[`Test`] tasks, Gradle will now emit an error if this executable does not exist.
In the past, the task would be executed with the default toolchain or JVM running the build.

==== Changes to dependency declarations in Test Suites

As part of the ongoing effort to evolve Test Suites, dependency declarations in the Test Suites `dependencies` block are <<jvm_test_suite_plugin.adoc#sec:differences_with_top_level_dependencies, now strongly typed>>.
This will help make this incubating API more discoverable and easier to use in an IDE.

In some cases, this requires syntax changes.
For example, build scripts that previously added Test Suite dependencies with the following syntax:

```kotlin
testing {
  suites {
    register<JvmTestSuite>("integrationTest") {
      dependencies {
        implementation(project)
      }
    }
  }
}
```

will now fail to compile, with a message like:

```
None of the following functions can be called with the arguments supplied:
public operator fun DependencyAdder.invoke(dependencyNotation: CharSequence): Unit defined in org.gradle.kotlin.dsl
public operator fun DependencyAdder.invoke(dependency: Dependency): Unit defined in org.gradle.kotlin.dsl
public operator fun DependencyAdder.invoke(files: FileCollection): Unit defined in org.gradle.kotlin.dsl
public operator fun DependencyAdder.invoke(dependency: Provider<out Dependency>): Unit defined in org.gradle.kotlin.dsl
public operator fun DependencyAdder.invoke(externalModule: ProviderConvertible<out MinimalExternalModuleDependency>): Unit defined in org.gradle.kotlin.dsl
```

To fix this, replace the reference to `project` with a call to `project()`:

```kotlin
testing {
  suites {
    register<JvmTestSuite>("integrationTest") {
      dependencies {
        implementation(project())
      }
    }
  }
}
```

Other syntax effected by this change includes:

- You cannot use `Provider<String>` as a dependency declaration.
- You cannot use a `Map` as a dependency declaration for Kotlin or Java.
- You cannot use a bundle as a dependency declaration directly (`implementation(libs.bundles.testing)`). Use `implementation.bundle(libs.bundles.testing)` instead.

For more information, see the updated <<jvm_test_suite_plugin.adoc#sec:declare_an_additional_test_suite, declare an additional test suite>> example in the JVM Test Suite Plugin section of the user guide and the link:{groovyDslPath}/org.gradle.api.artifacts.dsl.DependencyAdder.html[`DependencyAdder`] page in the DSL reference.

=== Deprecations

[[invalid_toolchain_specification_deprecation]]
==== Usage of invalid Java toolchain specifications is now deprecated

Along with the Java language version, the <<toolchains#toolchains, Java toolchain>> DSL allows configuring other criteria such as specific vendors or VM implementations.
Starting with Gradle 7.6, toolchain specifications that configure other properties without specifying the language version are considered _invalid_.
Invalid specifications are deprecated and will become build errors in Gradle 8.0.

See more details about toolchain configuration in the <<toolchains#sec:configuring_toolchain_specifications,user manual>>.

[[org_gradle_util_reports_deprecations]]
==== Deprecated members of the `org.gradle.util` package now report their deprecation

These members will be removed in Gradle 9.0.

* `ClosureBackedAction`
* `CollectionUtils`
* `ConfigureUtil`
* `DistributionLocator`
* `GFileUtils`
* `GradleVersion.getBuildTime()`
* `GradleVersion.getNextMajor()`
* `GradleVersion.getRevision()`
* `GradleVersion.isValid()`
* `GUtil`
* `NameMatcher`
* `NameValidator`
* `RelativePathUtil`
* `TextUtil`
* `SingleMessageLogger`
* `VersionNumber`
* `WrapUtil`

[[dependency_factory_renamed]]
==== Internal DependencyFactory was renamed
The internal `org.gradle.api.internal.artifacts.dsl.dependencies.DependencyFactory` type was renamed to `org.gradle.api.internal.artifacts.dsl.dependencies.DependencyFactoryInternal`. As an internal type, it should not be used, but for compatibility reasons the inner `ClassPathNotation` type is still available. This name for the type is deprecated and will be removed in Gradle 8.0. The public API for this is on `DependencyHandler`, with methods such as `localGroovy()` providing the same functionality.

==== Replacement collections in `org.gradle.plugins.ide.idea.model.IdeaModule`

The `testResourcesDirs` and `testSourcesDirs` fields and their getters and setters have been deprecated.
Replace usages with the now stable `getTestSources()` and `getTestResources()` methods and their respective setters.
These new methods return and are backed by `ConfigurableFileCollection` instances for improved flexibility of use.
Gradle now warns upon usage of these deprecated methods. They will be removed in a future version of Gradle.

==== Replacement methods in `org.gradle.api.tasks.testing.TestReport`

The `getDestinationDir()`, `setDestinationDir(File)`, and `getTestResultsDirs()` and `setTestResultsDirs(Iterable)` methods have been deprecated.
Replace usages with the now stable `getDestinationDirectory()` and `getTestResults()` methods and their associated setters.
These deprecated elements will be removed in a future version of Gradle.

[[referencing_script_configure_method_from_container_configure_closure_deprecated]]
==== Deprecated implicit references to outer scope methods in some configuration blocks

Prior to Gradle 7.6, Groovy scripts permitted access to root project configure methods
within named container configure methods that throw `MissingMethodException`s.
Consider the following snippets for examples of this behavior:

Gradle permits access to the top-level `repositories` block from within the `configurations` block
when the provided closure is otherwise an invalid configure closure for a Configuration.
In this case, the `repositories` closure executes as if it were called at the script-level, and
creates an unconfigured `repositories` Configuration:

```groovy
configurations {
    repositories {
        mavenCentral()
    }
    someConf {
        canBeConsumed = false
        canBeResolved = false
    }
}
```

The behavior also applies to closures which do not immediately execute.
In this case, `afterResolve` only executes when the `resolve` task runs.
The `distributions` closure is a valid top-level script closure.
But it is an invalid configure closure for a Configuration.
This example creates the `conf` Configuration immediately.
During `resolve` task execution, the `distributions` block executed as if it were declared at the script-level:

```groovy
configurations {
    conf.incoming.afterResolve {
        distributions {
            myDist {
                contents {}
            }
        }
    }
}

task resolve {
    dependsOn configurations.conf
    doFirst {
        configurations.conf.files() // Trigger `afterResolve`
    }
}
```

As of Gradle 7.6, this behavior is deprecated.
Starting with Gradle 8.0, this behavior will be removed.
Instead, Gradle will throw the underlying `MissingMethodException`.
To mitigate this change, consider the following solutions:

```groovy
configurations {
    conf.incoming.afterResolve {
        // Fully qualify the reference.
        project.distributions {
            myDist {
                contents {}
            }
        }
    }
}
```

```groovy
configurations {
    conf
}

// Extract the script-level closure to the script root scope.
configurations.conf.incoming.afterResolve {
    distributions {
        myDist {
            contents {}
        }
    }
}
```

[[changes_7.5]]
== Upgrading from 7.4 and earlier

[[incremental_task_inputs_deprecation]]
=== IncrementalTaskInputs type is deprecated

The `IncrementalTaskInputs` type was used to implement _incremental tasks,_ that is to say tasks that can be optimized to run on a subset of changed inputs instead of the whole input.
This type had a number of drawbacks.
In particular using this type it was not possible to determine what input a change was associated with.

You should now use the `InputChanges` type instead.
Please refer to the <<custom_tasks.adoc#sec:implementing_an_incremental_task, userguide section about implementing incremental tasks for more details>>.

=== Potential breaking changes

==== Version catalog only accepts a single TOML import file

Only a single file will be accepted when using a `from` import method.
This means that notations, which resolve to multiple files (e.g. the link:{groovyDslPath}/org.gradle.api.Project.html#org.gradle.api.Project:files(java.lang.Object++[]++)[Project.files(java.lang.Object...)] method, when more then one file is passed) will result in a build failure.

==== Updates to default tool integration versions

- Checkstyle has been updated to https://checkstyle.sourceforge.io/releasenotes.html#Release_8.45.1[Checkstyle 8.45.1].
- JaCoCo has been updated to https://www.jacoco.org/jacoco/trunk/doc/changes.html[0.8.8].

==== Classpath file generated by the `eclipse` plugin has changed

Project dependencies defined in test configurations get the `test=true` classpath attribute.
All source sets and dependencies defined by the JVM Test Suite plugin are also marked as test code by default.
You can now customize test source sets and dependencies via the `eclipse` plugin DSL:

```
eclipse {
    classpath {
        testSourceSets = [sourcesSets.test, sourceSets.myTestSourceSet]
        testConfigurations = [configuration.myTestConfiguration]
    }
}
```

Alternatively, you can adjust or remove classpath attributes in the `eclipse.classpath.file.whenMerged { }` block.

==== Signing plugin defaults to `gpg` instead of `gpg2` when using the GPG command

The signature plugin's default executable link:signing_plugin.html#sec:using_gpg_agent[when using the GPG command] changed from `gpg2` to `gpg`. The change was motivated as GPG 2.x became stable, and distributions started to migrate by not linking the `gpg2` executable.

In order to set the old default, the executable can be manually defined in `gradle.properties`:

[source,properties]
----
signing.gnupg.executable=gpg2
----
==== `mustRunAfter` constraints no longer violated by `finalizedBy` dependencies

In previous Gradle versions, `mustRunAfter` constraints between regular tasks and finalizer task dependencies would not be honored.

For a concrete example, consider the following task graph definition:

[source,kotlin]
----
tasks {
    register("dockerTest") {
        dependsOn("dockerUp")     // dependsOn createContainer mustRunAfter removeContainer
        finalizedBy("dockerStop") // dependsOn removeContainer
    }

    register("dockerUp") {
        dependsOn("createContainer")
    }

    register("dockerStop") {
        dependsOn("removeContainer")
    }

    register("createContainer") {
        mustRunAfter("removeContainer")
    }

    register("removeContainer") {
    }
}
----

The relevant constraints are:

- `dockerStop` is a finalizer of `dockerTest` so it  must be run after `dockerTest`;
- `removeContainer` is a dependency of `dockerStop` so it must be run before `dockerStop`;
- `createContainer` must run after `removeContainer`;

Prior to Gradle 7.5, `gradle dockerTest` would yield the following order of execution, in violation of the `mustRunAfter` constraint between `:createContainer` and `:removeContainer`:

```
> Task :createContainer UP-TO-DATE
> Task :dockerUp UP-TO-DATE
> Task :dockerTest UP-TO-DATE
> Task :removeContainer UP-TO-DATE
> Task :dockerStop UP-TO-DATE
```

Starting with Gradle 7.5, `mustRunAfter` constraints are fully honored yielding the following order of execution:

```
> Task :removeContainer UP-TO-DATE
> Task :createContainer UP-TO-DATE
> Task :dockerUp UP-TO-DATE
> Task :dockerTest UP-TO-DATE
> Task :dockerStop UP-TO-DATE
```

==== Updates to bundled Gradle dependencies

- Groovy has been updated to https://groovy-lang.org/releasenotes/groovy-3.0.html[Groovy 3.0.11].

==== Scala Zinc version updated to 1.6.1

Zinc is the Scala incremental compiler that allows Gradle to always compile the minimal set of files needed by the current file changes.
It takes into account which methods are being used and which have changed, which means it's much more granular than just interfile dependencies.

Zinc version has been updated to the newest available one in order to benefit from all the recent bugfixes.
Due to that, if you use `zincVersion` setting it's advised to remove it and only use the default version, because Gradle will only be able to compile Scala code with Zinc versions set to 1.6.x or higher.

[[remove_test_add_opens]]
==== Removes implicit `--add-opens` for test workers

Prior to Gradle 7.5, JDK modules `java.base/java.util` and `java.base/java.lang` were automatically opened in test workers on JDK9+ by passing `--add-opens` CLI arguments. This meant any tests were able to perform deep reflection on JDK internals without warning or failing. This caused tests to be unreliable by allowing code to pass when it would otherwise fail in a production environment.

These implicit arguments have been removed and are no longer added by default. If your code or any of your dependencies are performing deep reflection into JDK internals during test execution, you may see the following behavior changes:

Before Java 16, new build warnings are shown. These new warnings are printed to stderr and will not fail the build:
```
WARNING: An illegal reflective access operation has occurred
WARNING: Illegal reflective access by com.google.inject.internal.cglib.core.ReflectUtils$2 (file:/.../testng-5.12.1.jar) to <method>
WARNING: Please consider reporting this to the maintainers of com.google.inject.internal.cglib.core.ReflectUtils$2
WARNING: Use --illegal-access=warn to enable warnings of further illegal reflective access operations
WARNING: All illegal access operations will be denied in a future release
```

With Java 16 or higher, exceptions are thrown that fail the build:
```
// Thrown by TestNG
java.lang.reflect.InaccessibleObjectException: Unable to make <method> accessible: module java.base does not "opens java.lang" to unnamed module @1e92bd61
	at java.base/java.lang.reflect.AccessibleObject.checkCanSetAccessible(AccessibleObject.java:354)
	at java.base/java.lang.reflect.AccessibleObject.checkCanSetAccessible(AccessibleObject.java:297)
	at java.base/java.lang.reflect.Method.checkCanSetAccessible(Method.java:199)
	at java.base/java.lang.reflect.Method.setAccessible(Method.java:193)
    ...

// Thrown by ProjectBuilder
org.gradle.api.GradleException: Could not inject synthetic classes.
	at org.gradle.initialization.DefaultLegacyTypesSupport.injectEmptyInterfacesIntoClassLoader(DefaultLegacyTypesSupport.java:91)
	at org.gradle.testfixtures.internal.ProjectBuilderImpl.getGlobalServices(ProjectBuilderImpl.java:182)
	at org.gradle.testfixtures.internal.ProjectBuilderImpl.createProject(ProjectBuilderImpl.java:111)
	at org.gradle.testfixtures.ProjectBuilder.build(ProjectBuilder.java:120)
	...
Caused by: java.lang.RuntimeException: java.lang.IllegalAccessException: module java.base does not open java.lang to unnamed module @1e92bd61
```

In most cases, these errors can be resolved by updating the code or dependency performing the illegal access. If the code-under-test or the newest version of the dependency in question performs illegal access by design, the old behavior can be restored by opening the `java.base/java.lang` and `java.base/java.util` modules manually with `--add-opens`:

```
tasks.withType(Test).configureEach {
    jvmArgs(["--add-opens=java.base/java.lang=ALL-UNNAMED",
             "--add-opens=java.base/java.util=ALL-UNNAMED"]
}
```

If you are developing Gradle plugins, `ProjectBuilder` relies on reflection in the `java.base/java.lang` module. Gradle will automatically add the appropriate `--add-opens` flag to tests when the `java-gradle-plugin` plugin is applied.

If you are using TestNG, versions prior to `5.14.6` perform illegal reflection. Updating to at least `5.14.6` should fix the incompatibility.

[[checkstyle_worker_api]]
==== Checkstyle tasks use toolchains and execute in parallel by default

The <<checkstyle_plugin.adoc#checkstyle_plugin,Checkstyle plugin>> now uses the Gradle worker API to run Checkstyle as an external worker process. Multiple Checkstyle tasks may now run in parallel within a project.

Some projects will need to increase the amount of memory available to Checkstyle to avoid out of memory errors. You can <<checkstyle_plugin.adoc#sec:checkstyle_customize_memory,increase the maximum memory for the Checkstyle process>> by setting the `maxHeapSize` for the Checkstyle task. By default, the process will start with a maximum heap size of 512MB. 

We also recommend to update Checkstyle to version 9.3 or later.

==== Missing files specified with relative paths when running Checkstyle

Gradle 7.5 consistently sets the current working directory for the Checkstyle task to `GRADLE_USER_HOME/workers`.
This may cause problems with custom Checkstyle tasks or Checkstyle configuration files that assume a different directory for relative paths.

Previously, Gradle selected the current working directory based on the directory where you ran Gradle. If you ran Gradle in:

- the root directory of a project: Gradle uses the root directory as the current working directory.
- a nested directory of a project: Gradle uses the root directory of the subproject as the current working directory.

In version 7.5 and above, Gradle consistently sets the current working directory for the Checkstyle task to `GRADLE_USER_HOME/workers`.

=== Deprecations

[[file_collection_to_classpath]]
==== Converting files to a classpath where paths contain file separator

Java has the concept of a path separator which is used to separate individual paths in a list of paths, for example in a classpath string.
The individual paths must not contain the path separator.
Consequently, using
`@link:{javadocPath}/javadoc/org/gradle/api/file/FileCollection.html#getAsPath--[FileCollection.getAsPath()]` for files with paths that contain a path separator has been deprecated, and it will be an error in Gradle 8.0 and later.
Using a file collection with paths which contain a path separator may lead to incorrect builds, since Gradle doesn't find the files as inputs, or even to build failures when the path containing the path separator is illegal on the operating system.

[[dependencyinsight_singlepath]]
==== `dependencyInsight` `--singlepath` option is deprecated
For consistency, this was changed to `--single-path`. The API
method has remained the same, this only affects the CLI.

[[groovydoc_option_improvements]]
==== Groovydoc `includePrivate` property is deprecated
There is a new `link:{groovyDslPath}/org.gradle.api.tasks.javadoc.Groovydoc.html#org.gradle.api.tasks.javadoc.Groovydoc:access[access]` property that allows finer control over what is included in the Groovydoc.

[[use_providers_to_run_external_processes]]
==== Provider-based API must be used to run external processes at the configuration time

Using `Project.exec`, `Project.javaexec`, and standard Java and Groovy APIs to run external processes at the configuration time is now deprecated when the configuration cache is enabled.
It will be an error in Gradle 8.0 and later.
Gradle 7.5 introduces configuration cache-compatible ways to execute and obtain output of an external process with the link:{javadocPath}/org/gradle/api/provider/ProviderFactory.html[provider-based APIs] or a custom implementation of the link:{javadocPath}/org/gradle/api/provider/ValueSource.html[`ValueSource`] interface.
The <<configuration_cache#config_cache:requirements:external_processes,configuration cache chapter>> has more details to help with the migration to the new APIs.

[[changes_7.4]]
== Upgrading from 7.3 and earlier

=== Potential breaking changes

==== Updates to default tool integration versions

- PMD has been updated to https://github.com/pmd/pmd/releases/tag/pmd_releases%2F6.39.0[PMD 6.39.0].

=== Deprecations

[[adoptopenjdk_download]]
==== AdoptOpenJDK toolchain download

Following the move from AdoptOpenJDK to Adoptium, under the Eclipse foundation, it is no longer possible to download an AdoptOpenJDK build from their end point.
Instead, an Eclipse Temurin or IBM Semeru build is returned.

Gradle 7.4+ will now emit a deprecation warning when the AdoptOpenJDK vendor is specified in the <<toolchains.adoc#sec:vendors,toolchain specification>> and it is used by auto provisioning.
If you must use AdoptOpenJDK, you should turn off auto-download. If an Eclipse Temurin or IBM Semeru build works for you, specify `JvmVendorSpec.ADOPTIUM` or `JvmVendorSpec.IBM_SEMERU` as the vendor or leave the vendor unspecified.

[[empty_directories_file_tree]]
==== File trees and empty directory handling

When using `@link:{javadocPath}/org/gradle/api/tasks/SkipWhenEmpty.html[SkipWhenEmpty]` on an input file collection, Gradle skips the task when it determines that the input is empty.
If the input file collection consists only of file trees, Gradle ignores directories for the emptiness check.
Though when checking for changes to the input file collection, Gradle only ignores directories when the `@link:{javadocPath}/org/gradle/api/tasks/IgnoreEmptyDirectories.html[IgnoreEmptyDirectories]` annotation is present.

Gradle will now ignore directories for both the `@SkipWhenEmpty` check and for determining changes consistently.
Until Gradle 8.0, Gradle will detect if an input file collection annotated with `@SkipWhenEmpty` consists only of file trees and then ignore directories automatically.
Moreover, Gradle will issue a deprecation warning to advise the user that the behavior will change in Gradle 8.0, and that the input property should be annotated with `@IgnoreEmptyDirectories`.
To ignore directories in Gradle 8.0 and later, the input property needs to be annotated with `@IgnoreEmptyDirectories`.

Finally, using `@link:{javadocPath}/org/gradle/api/tasks/InputDirectory.html[InputDirectory]` implies `@IgnoreEmptyDirectories`, so no changes are necessary when using this annotation.
The same is true for `link:{javadocPath}/org/gradle/api/tasks/TaskInputs.html#dir-java.lang.Object-[inputs.dir()]` when registering an input directory via the runtime API.

[[lazypublishartifact_fileresolver]]
==== Using LazyPublishArtifact without a FileResolver is deprecated

When using a LazyPublishArtifact without a FileResolver, a different file resolution strategy is used, which duplicates
some logic in the FileResolver. To improve consistency, LazyPublishArtifact should be used with a FileResolver, and will
require it in the future.

This also affects other internal APIs that use LazyPublishArtifact, which now also have deprecation warnings where needed.

[[tar_tree_no_backing_file]]
==== TAR trees from resources without backing files

It is possible to create TAR trees from arbitrary resources.
If the resource is not created via `project.resources`, then it may not have a backing file.
Creating a TAR tree from a resource with no backing file has been deprecated.
Instead, convert the resource to a file and use `project.tarTree()` on the file.
To convert the resource to a file you can use a custom task or use dependency management to download the file via a URL.
This way, Gradle is able to apply optimizations like up-to-date checks instead of re-running the logic to create the resource every time.

[[unique_attribute_sets]]
==== Unique attribute sets

The set of link:{javadocPath}/org/gradle/api/attribute/Attribute.html[Attribute]s associated with a _consumable_ configuration within a project, must be unique across all other configurations within that project which share the same set of link:{javadocPath}/org/gradle/api/capabilities/Capability.html[Capability]s.  This will be checked at the end of configuring variant configurations, as they are locked against further mutation.

If the set of attributes is shared across configurations, consider adding an additional attribute to one of the variants for the sole purpose of disambiguation.

[[for_use_at_configuration_time_deprecation]]
==== `Provider#forUseAtConfigurationTime()` has been deprecated

link:{javadocPath}/org/gradle/api/provider/Provider.html#forUseAtConfigurationTime--[Provider#forUseAtConfigurationTime] is now deprecated and scheduled for removal in Gradle 9.0. Clients should simply remove the call.

The call was mandatory on providers of external values such as link:{javadocPath}/org/gradle/api/provider/ProviderFactory.html#systemProperty-java.lang.String-[system properties], link:{javadocPath}/org/gradle/api/provider/ProviderFactory.html#environmentVariable-java.lang.String-[environment variables], link:{javadocPath}/org/gradle/api/provider/ProviderFactory.html#gradleProperty-java.lang.String-[Gradle properties] and link:{javadocPath}/org/gradle/api/provider/ProviderFactory.html#fileContents-org.gradle.api.file.RegularFile-[file contents] meant to be used at configuration time together with the configuration cache feature.

Starting with version 7.4 Gradle will implicitly treat an external value used at configuration time as a configuration cache input.

Clients are also free to use standard Java APIs such as `System#getenv` to read environment variables, `System#getProperty` to read system properties as well as Gradle APIs such as link:{javadocPath}/org/gradle/api/provider/ProviderFactory.html#systemProperty-java.lang.String-[`Project#property(String)`] and link:{javadocPath}/org/gradle/api/Project.html#findProperty-java.lang.String-[`Project#findProperty(String)`] to read Gradle properties at configuration time. The `Provider` based APIs are still the recommended way to connect external values to task inputs for maximum configuration cache reuse.

==== `ConfigurableReport#setDestination(org.gradle.api.provider.Provider<java.io.File>)` has been deprecated

link:{javadocPath}/org/gradle/api/reporting/ConfigurableReport.html#setDestination-org.gradle.api.provider.Provider-[`ConfigurableReport#setDestination(org.gradle.api.provider.Provider<java.io.File>)`] is now deprecated and scheduled for removal in Gradle 8.0.

Use link:{javadocPath}/org/gradle/api/reporting/Report.html#getOutputLocation--[`Report#getOutputLocation().set(...)`] instead.

[[task_execution_events]]
==== Task execution listeners and events

The Gradle configuration cache does not support listeners and events that have direct access to `Task` and `Project` instances,
which allows Gradle to execute tasks in parallel and to store the minimal amount of data in the configuration cache.
In order to move towards an API that is consistent whether the configuration cache is enabled or not,
the following APIs are deprecated and will be removed or be made an error in Gradle 8.0:

- Interface link:{javadocPath}/org/gradle/api/execution/TaskExecutionListener.html[TaskExecutionListener]
- Interface link:{javadocPath}/org/gradle/api/execution/TaskActionListener.html[TaskActionListener]
- Method link:{javadocPath}/org/gradle/api/execution/TaskExecutionGraph.html#addTaskExecutionListener-org.gradle.api.execution.TaskExecutionListener-[TaskExecutionGraph.addTaskExecutionListener()]
- Method link:{javadocPath}/org/gradle/api/execution/TaskExecutionGraph.html#removeTaskExecutionListener-org.gradle.api.execution.TaskExecutionListener-[TaskExecutionGraph.removeTaskExecutionListener()]
- Method link:{javadocPath}/org/gradle/api/execution/TaskExecutionGraph.html#beforeTask-org.gradle.api.Action-[TaskExecutionGraph.beforeTask()]
- Method link:{javadocPath}/org/gradle/api/execution/TaskExecutionGraph.html#afterTask-org.gradle.api.Action-[TaskExecutionGraph.afterTask()]
- Registering TaskExecutionListener, TaskActionListener, TestListener, TestOutputListener via link:{javadocPath}/org/gradle/api/invocation/Gradle.html#addListener-java.lang.Object-[Gradle.addListener()]

See the <<configuration_cache#config_cache:requirements:build_listeners,configuration cache chapter>> for details on how to migrate
these usages to APIs that are supported by the configuration cache.

[[build_finished_events]]
==== Build finished events

Build finished listeners are not supported by the Gradle configuration cache. And so, the following API are deprecated and will be
removed in Gradle 8.0:

- Method link:{javadocPath}/org/gradle/api/invocation/Gradle.html#buildFinished-org.gradle.api.Action-[Gradle.buildFinished()]
- Method link:{javadocPath}/org/gradle/BuildListener.html#buildFinished-org.gradle.BuildResult-[BuildListener.buildFinished()]

See the <<configuration_cache#config_cache:requirements:build_listeners,configuration cache chapter>> for details on how to migrate
these usages to APIs that are supported by the configuration cache.

[[task_project]]
==== Calling `Task.getProject()` from a task action

Calling link:{javadocPath}/org/gradle/api/Task.html#getProject--[Task.getProject()] from a task action at execution time is
now deprecated and will be made an error in Gradle 8.0.
This method can be used during configuration time, but it is recommended to avoid doing this.

See the <<configuration_cache#config_cache:requirements:use_project_during_execution,configuration cache chapter>> for details on
how to migrate these usages to APIs that are supported by the configuration cache.

[[task_dependencies]]
==== Calling `Task.getTaskDependencies()` from a task action

Calling link:{javadocPath}/org/gradle/api/Task.html#getTaskDependencies--[Task.getTaskDependencies()] from a task action at
execution time is now deprecated and will be made an error in Gradle 8.0.
This method can be used during configuration time, but it is recommended to avoid doing this.

See the <<configuration_cache#config_cache:requirements:use_project_during_execution,configuration cache chapter>> for details on
how to migrate these usages to APIs that are supported by the configuration cache.

[[undeclared_build_service_usage]]
==== Using a build service from a task without the corresponding `Task.usesService` declaration

Gradle needs the information so it can properly honor the build service lifecycle and its usage constraints.

This will become an error in a future Gradle version.

Check the <<build_services.adoc#using_a_build_service_from_a_task, Shared Build Services documentation>> for more information.

[[version_catalog_deprecations]]
==== VersionCatalog and VersionCatalogBuilder deprecations

Some methods in link:{javadocPath}/org/gradle/api/artifacts/VersionCatalog.html[VersionCatalog] and link:{javadocPath}/org/gradle/api/initialization/dsl/VersionCatalogBuilder.html[VersionCatalogBuilder] are now deprecated and scheduled for removal in Gradle 8.0. Specific replacements can be found in the JavaDoc of the affected methods.

These methods were changed to improve the consistency between the `libs.versions.toml` file and the API classes.

[[changes_7.3]]
== Upgrading from 7.2 and earlier

=== Potential breaking changes

==== Updates to bundled Gradle dependencies

- Kotlin has been updated to https://github.com/JetBrains/kotlin/releases/tag/v1.5.31[Kotlin 1.5.31].
- Groovy has been updated to https://groovy-lang.org/changelogs/changelog-3.0.9.html[Groovy 3.0.9].
- Ant has been updated to https://archive.apache.org/dist/ant/RELEASE-NOTES-1.10.11.html[Ant 1.10.11] to fix https://github.com/advisories/GHSA-q5r4-cfpx-h6fh[CVE-2021-36373] and https://github.com/advisories/GHSA-5v34-g2px-j4fw[CVE-2021-36374].
- Commons compress has been updated to https://commons.apache.org/proper/commons-compress/[Commons-compress 1.21] to fix https://github.com/advisories/GHSA-7hfm-57qf-j43q[CVE-2021-35515], https://github.com/advisories/GHSA-crv7-7245-f45f[CVE-2021-35516], https://github.com/advisories/GHSA-xqfj-vm6h-2x34[CVE-2021-35517] and https://github.com/advisories/GHSA-mc84-pj99-q6hh[CVE-2021-36090].

==== Application order of plugins in the `plugins` block

The order in which plugins in the `plugins` block were actually applied was inconsistent
and depended on how a plugin was added to the class path. Now the plugins are always applied
in the same order they are declared in the `plugins` block which in rare cases might change
behavior of existing builds.

==== Effects of exclusion on substituted dependencies in dependency resolution

Prior to this version, a dependency substitution target could not be excluded from a dependency graph.
This was caused by checking for exclusions prior to performing the substitution.
Now Gradle will also check for exclusion on the substitution result.

==== Version catalog

Generated accessors no longer give access to the type unsafe API.
You have to use the <<platforms.adoc#sub:type-unsafe-access-to-catalog,version catalog extension>> instead.

==== Toolchain support in Scala

When using <<scala_plugin.adoc#sec:scala_tasks,toolchains in Scala>>, the `-target` option of the Scala compiler will now be set automatically.
This means that using a version of Java that cannot be targeted by a version of Scala will result in an error.
Providing this flag in the compiler options will disable this behaviour and allow to use a higher Java version to compile for a lower bytecode target.

[[declare_unreadable_input_output]]
==== Declaring input or output directories which contain unreadable content

For up-to-date checks Gradle relies on tracking the state of the inputs and the outputs of a task.
Gradle used to ignore unreadable files in the input or outputs to support certain use-cases, although it cannot track their state.
Declaring input or output directories on tasks which contain unreadable content has been deprecated and these use-cases are now supported by declaring the task to be untracked.
Use the @link:{javadocPath}/org/gradle/api/tasks/UntrackedTask.html[UntrackedTask] annotation or the link:{groovyDslPath}/org.gradle.api.Task.html#org.gradle.api.Task:doNotTrackState(java.lang.String)[Task.doNotTrackState()] method to declare a task as untracked.

When you are using a `link:{groovyDslPath}/org.gradle.api.tasks.Copy.html[Copy]` task for copying single files into a directory which contains unreadable files, use the method link:{groovyDslPath}/org.gradle.api.Task.html#org.gradle.api.Task:doNotTrackState(java.lang.String)[Task.doNotTrackState()].

[[changes_7.2]]
== Upgrading from 7.1 and earlier

=== Potential breaking changes

==== Security changes to application start scripts and Gradle wrapper scripts

Due to https://github.com/gradle/gradle/security/advisories/GHSA-6j2p-252f-7mw8[CVE-2021-32751], `gradle`, `gradlew` and start scripts generated by Gradle's <<application_plugin.adoc#application_plugin,application plugin>> have been updated to avoid situations where these
scripts could be used for arbitrary code execution when an attacker is able to change environment variables.

You can use the latest version of Gradle to generate a `gradlew` script and use it to execute an older version of Gradle.

This should be transparent for most users; however, there may be changes for Gradle builds that rely on the environment variables `JAVA_OPTS` or `GRADLE_OPTS` to pass parameters with complicated quote escaping.
Contact us if you suspect something has broken your build and you cannot find a solution.

==== Updates to bundled Gradle dependencies

- Groovy has been updated to https://groovy-lang.org/releasenotes/groovy-3.0.html[Groovy 3.0.8].
- Kotlin has been updated to https://github.com/JetBrains/kotlin/releases/tag/v1.5.21[Kotlin 1.5.21].

==== Updates to default tool integration versions

- PMD has been updated to https://github.com/pmd/pmd/releases/tag/pmd_releases%2F6.36.0[PMD 6.36.0].

=== Deprecations

[[java_lamdba_action]]
==== Using Java lambdas as task actions

When using a Java lambda to implement a task action, Gradle cannot track the implementation and the task will never be up-to-date or served from the build cache.
Since it is easy to add such a task action, using task actions implemented by Java lambdas is now deprecated.
See <<validation_problems.adoc#implementation_unknown,Validation problems>> for more details how to fix the issue.

[[equals_up_to_date_deprecation]]
==== Relying on equals for up-to-date checks is deprecated

When a task input is annotated with `@Input` and is not a type Gradle understand directly (like `String`), then Gradle uses the serialized form of the input for up-to-date checks and the build cache key.
Historically, Gradle also loads the serialized value from the last execution and then uses `equals()` to compare it to the current value for up-to-date checks.
Doing so is error prone, doesn't work with the build cache and has a performance impact, therefore it has been deprecated.
Instead of using `@Input` on a type Gradle doesn't understand directly, use `@Nested` and annotate the properties of the type accordingly.

[[changes_7.1]]
== Upgrading from 7.0 and earlier

=== Potential breaking changes

==== Updates to default tool integration versions

- JaCoCo has been updated to http://www.jacoco.org/jacoco/trunk/doc/changes.html[0.8.7].

==== The `org.gradle.util` package is now a public API

Officially, the `org.gradle.util` package is not part of the public API.
But, because this package name doesn't contain the word `internal`, many Gradle plugins already consider as one.
Gradle 7.1 addresses the situation and marks the package as public.
The classes that were unintentionally exposed are either deprecated or removed, depending on their external usage.

===== The following classes are now officially recognized as public API:
- `GradleVersion`
- `Path`
- `Configurable`

===== The following classes have known usages in external plugins and are now deprecated and set for removal in Gradle 8.0:

- `VersionNumber`
- `TextUtil`
- `WrapUtil`
- `RelativePathUtil`
- `DistributionLocator`
- `SingleMessageLogger`
- `ConfigureUtil`

`ConfigureUtil` is being removed without a replacement. Plugins can avoid the need for using `ConfigureUtil` by following link:{javadocPath}/org/gradle/util/ConfigureUtil.html[our example].

===== The following classes have only internal usages and were moved from `org.gradle.util` to the `org.gradle.util.internal` package:

- `Resources`
- `RedirectStdOutAndErr`
- `Swapper`
- `StdInSwapper`
- `IncubationLogger`
- `RedirectStdIn`
- `MultithreadedTestRule`
- `DisconnectableInputStream`
- `BulkReadInputStream`
- `MockExecutor`
- `FailsWithMessage`
- `FailsWithMessageExtension`
- `TreeVisitor`
- `AntUtil`
- `JarUtil`

===== The last set of classes have no external or internal usages and therefore were deleted:

- `DiffUtil`
- `NoopChangeListener`
- `EnumWithClassBody`
- `AlwaysTrue`
- `ReflectionEqualsMatcher`
- `DynamicDelegate`
- `IncubationLogger`
- `NoOpChangeListener`
- `DeferredUtil`
- `ChangeListener`

==== The return type of source set extensions have changed

The following source sets are contributed via an extension with a custom type:

- `groovy`: link:{groovyDslPath}/org.gradle.api.tasks.GroovySourceDirectorySet.html[GroovySourceDirectorySet]
- `antlr`: link:{groovyDslPath}/org.gradle.api.plugins.antlr.AntlrSourceDirectorySet.html[AntlrSourceDirectorySet]
- `scala`: link:{groovyDslPath}/org.gradle.api.tasks.ScalaSourceDirectorySet.html[ScalaSourceDirectorySet]

The 'idiomatic' DSL declaration is backward compatible:

```groovy
sourceSets {
    main {
        groovy {
            // ...
        }
    }
}
```

However, the return type of the groovy block has changed to the extension type. This means that the following snippet no longer works in Gradle 7.1:

```groovy
 sourceSets {
     main {
         GroovySourceSet sourceSet = groovy {
             // ...
         }
     }
 }
```

==== Start scripts require bash shell

The command used to start Gradle, the Gradle wrapper as well as the scripts generated by the `application` plugin
now require `bash` shell.

=== Deprecations

[[convention_mapping]]
==== Using convention mapping with properties with type Provider is deprecated
Convention mapping is an internal feature that is been replaced by the <<lazy_configuration#lazy_configuration,Provider API>>.
When mixing convention mapping with the Provider API, unexpected behavior can occur.
Gradle emits a deprecation warning when a property in a task, extension or other domain object uses convention mapping with the Provider API.

To fix this, the plugin that configures the convention mapping for the task, extension or domain object needs to be changed to use the Provider API only.

[[jacoco_merge]]
==== JacocoMerge task type is deprecated

The `JacocoMerge` task was used for merging coverage reports from different subprojects into a single report.
The same functionality is also available on the `JacocoReport` task.
Because of the duplication, `JacocoMerge` is now deprecated and scheduled for removal in Gradle 8.0.

[[configuring_custom_build_layout]]
==== Setting custom build layout

Command line options:

* `-c`, `--settings-file` for specifying a custom settings file location
* `-b`, `--build-file` for specifying a custom build file location

have been deprecated.

Setting custom build file using
link:{groovyDslPath}/org.gradle.api.tasks.GradleBuild.html#org.gradle.api.tasks.GradleBuild:buildFile[buildFile]
property in link:{groovyDslPath}/org.gradle.api.tasks.GradleBuild.html[GradleBuild] task has been deprecated.

Please use the link:{groovyDslPath}/org.gradle.api.tasks.GradleBuild.html#org.gradle.api.tasks.GradleBuild:dir[dir]
property instead to specify the root of the nested build.
Alternatively, consider using one of the recommended alternatives for
link:{groovyDslPath}/org.gradle.api.tasks.GradleBuild.html[GradleBuild] task as suggested in
<<authoring_maintainable_build_scripts#sec:avoiding_use_of_gradlebuild, Avoid using the GradleBuild task type>> section.

Setting custom build layout using
link:{javadocPath}/org/gradle/StartParameter.html[StartParameter] methods
link:{javadocPath}/org/gradle/StartParameter.html#setBuildFile-java.io.File-[setBuildFile(File)]
and
link:{javadocPath}/org/gradle/StartParameter.html#setSettingsFile-java.io.File-[setSettingsFile(File)]
as well as the counterpart getters
link:{javadocPath}/org/gradle/StartParameter.html#getBuildFile--[getBuildFile()]
and
link:{javadocPath}/org/gradle/StartParameter.html#getSettingsFile--[getSettingsFile()]
have been deprecated.

Please use standard locations for settings and build files:

* settings file in the root of the build
* build file in the root of each subproject

For the use case where custom settings or build files are used to model different behavior (similar to Maven profiles),
consider using <<build_environment#sec:gradle_system_properties, system properties>> with conditional logic.
For example, given a piece of code in either settings or build file:
```
if (System.getProperty("profile") == "custom") {
    println("custom profile")
} else {
    println("default profile")
}
```
You can pass the `profile` system property to Gradle using `gradle -Dprofile=custom` to execute the code in the `custom` profile branch.

[[dependency_substitutions_with]]
==== Substitution.with replaced with Substitution.using

<<resolution_rules#sec:dependency_substitution_rules, Dependency substitutions>> using `with` method have been deprecated
and are replaced with `using` method that also allows chaining.
For example, a dependency substitution rule `substitute(project(':a')).with(project(':b'))` should be replaced with
`substitute(project(':a')).using(project(':b'))`.
With chaining you can, for example, add a reason for a substitution like this:
`substitute(project(':a')).using(project(':b')).because("a reason")`.

[[java_exec_properties]]
==== Properties deprecated in JavaExec task

* The link:{groovyDslPath}/org.gradle.api.tasks.JavaExec.html#org.gradle.api.tasks.JavaExec:main[main] getters and setters
in link:{groovyDslPath}/org.gradle.api.tasks.JavaExec.html[JavaExec] task have been deprecated.
Use the link:{groovyDslPath}/org.gradle.api.tasks.JavaExec.html#org.gradle.api.tasks.JavaExec:mainClass[mainClass] property instead.

[[compile_task_wiring]]
==== Deprecated properties in `compile` task

* The link:{groovyDslPath}/org.gradle.api.tasks.compile.JavaCompile.html#org.gradle.api.tasks.compile.JavaCompile:destinationDir[JavaCompile.destinationDir]
property has been deprecated.
Use the link:{groovyDslPath}/org.gradle.api.tasks.compile.JavaCompile.html#org.gradle.api.tasks.compile.JavaCompile:destinationDirectory[JavaCompile.destinationDirectory]
property instead.
* The link:{groovyDslPath}/org.gradle.api.tasks.compile.GroovyCompile.html#org.gradle.api.tasks.compile.GroovyCompile:destinationDir[GroovyCompile.destinationDir]
property has been deprecated.
Use the link:{groovyDslPath}/org.gradle.api.tasks.compile.GroovyCompile.html#org.gradle.api.tasks.compile.GroovyCompile:destinationDirectory[GroovyCompile.destinationDirectory]
property instead.
* The link:{groovyDslPath}/org.gradle.api.tasks.scala.ScalaCompile.html#org.gradle.api.tasks.scala.ScalaCompile:destinationDir[ScalaCompile.destinationDir]
property has been deprecated.
Use the link:{groovyDslPath}/org.gradle.api.tasks.scala.ScalaCompile.html#org.gradle.api.tasks.scala.ScalaCompile:destinationDirectory[ScalaCompile.destinationDirectory]
property instead.

[[non_hierarchical_project_structures]]
==== Non-hierarchical project layouts

Gradle 7.1 deprecated project layouts where subprojects were located outside of the project root.
However, based on link:https://github.com/gradle/gradle/issues/18644[community feedback] we decided to roll back in Gradle 7.4 and removed the deprecation.
As a consequence, the link:{groovyDslPath}/org.gradle.api.initialization.Settings.html#org.gradle.api.initialization.Settings:includeFlat(java.lang.String&#91;&#93;)[Settings.includeFlat()] method is deprecated in Gradle 7.1, 7.2, and 7.3 only.

[[upload_task_deprecation]]
==== Deprecated `Upload` task

Gradle used to have two ways of publishing artifacts.
Now, the situation has been cleared and all build should use the `maven-publish` plugin.
The last remaining artifact of the old way of publishing is the `Upload` task that has been deprecated and scheduled for removal in Gradle 8.0.
Existing clients should migrate to the <<publishing_maven.adoc#publishing_maven,`maven-publish` plugin>>.

[[all_convention_deprecation]]
==== Deprecated conventions
The concept of conventions is outdated and superseded by extensions. To reflect this in the Gradle API, the following elements are now deprecated:

- link:{javadocPath}/org/gradle/api/Project.html#getConvention--[Project.html#getConvention()]
- link:{javadocPath}/org/gradle/api/internal/HasConvention.html[HasConvention]

The internal usages of conventions have been also cleaned up (see the deprecated items below).

Plugin authors migrate to extensions if they replicate the changes we've done internally. Here are some examples:

- Migrate plugin configuration: link:https://github.com/gradle/gradle/pull/16900/files#diff-ac53d4f39698b83e30b93855fe6a725ffd96d5ed9df156d4f9dfd32bdc7946e7[gradle/gradle#16900].
- Migrate custom source sets: link:https://github.com/gradle/gradle/pull/17149/files#diff-e159587e2f9aec398fa795b1d8b344f1593cb631e15e04893d31cdc9465f9781[gradle/gradle#17149].

[[base_convention_deprecation]]
==== Deprecated `base` plugin conventions

The convention properties contributed by the `base` plugin have been deprecated and scheduled for removal in Gradle 8.0.
The conventions are replaced by the `base { }` configuration block backed by link:{groovyDslPath}/org.gradle.api.plugins.BasePluginExtension.html[BasePluginExtension].

The old convention object defines the `distsDirName`, `libsDirName` and `archivesBaseName` properties with simple getter and setter methods.
Those methods are available in the extension only to maintain backwards compatibility.
Build scripts should solely use the properties of type `Property`:
```
base {
    archivesName = 'customBase'
    distsDirectory = layout.buildDirectory.dir('custom-dist')
    libsDirectory = layout.buildDirectory.dir('custom-libs')
}
```

[[application_convention_deprecation]]
==== Deprecated `ApplicationPluginConvention`

link:{javadocPath}/org/gradle/api/plugins/ApplicationPluginConvention.html[ApplicationPluginConvention] was already listed as deprecated in the <<application_plugin.adoc#sec:application_convention_properties, documentation>>.
Now, it is officially annotated as deprecated and scheduled for removal in Gradle 8.0.

[[java_convention_deprecation]]
==== Deprecated `java` plugin conventions

The convention properties contributed by the `java` plugin have been deprecated and scheduled for removal in Gradle 8.0.
They are replaced by the properties of link:{groovyDslPath}/org.gradle.api.plugins.JavaPluginExtension.html[JavaPluginExtension] which can be configured in the `java {}` block.

[[plugin_configuration_consumption]]
==== Deprecated consumption of internal plugin configurations

Some of the core Gradle plugins declare configurations that are used by the plugin itself and are not meant to be
published or consumed by another subproject directly. Gradle did not explicitly prohobit this.
Gradle 7.1 deprecates consumption of those configurations and this will become an error in Gradle 8.0.

The following plugin configurations have been deprecated for consumption:

[cols="1,1"]
|===
| plugin | configurations deprecated for consumption

| `codenarc`
| `codenarc`

| `pmd`
| `pmd`

| `checkstyle`
| `checkstyle`

| `antlr`
| `antlr`

| `jacoco`
| `jacocoAnt`, `jacocoAgent`

| `scala`
| `zinc`

| `war`
| `providedCompile`, `providedRuntime`
|===

If your use case needs to consume any of the above mentioned configurations in another project, please create a separate consumable
configuration that extends from the internal ones. For example:
```
plugins {
    id("codenarc")
}
configurations {
    codenarc {
        // because currently this is consumable until Gradle 8.0 and can clash with the configuration below depending on the attributes set
        canBeConsumed = false
    }
    codenarcConsumable {
        extendsFrom(codenarc)
        canBeConsumed = true
        canBeResolved = false
        // the attributes below make this configuration consumable by a `java-library` project using `implementation` configuration
        attributes {
            attribute(Usage.USAGE_ATTRIBUTE, objects.named(Usage, Usage.JAVA_RUNTIME))
            attribute(Category.CATEGORY_ATTRIBUTE, objects.named(Category, Category.LIBRARY))
            attribute(LibraryElements.LIBRARY_ELEMENTS_ATTRIBUTE, objects.named(LibraryElements, LibraryElements.JAR))
            attribute(Bundling.BUNDLING_ATTRIBUTE, objects.named(Bundling, Bundling.EXTERNAL))
            attribute(TargetJvmEnvironment.TARGET_JVM_ENVIRONMENT_ATTRIBUTE, objects.named(TargetJvmEnvironment, TargetJvmEnvironment.STANDARD_JVM));
        }
    }
}
```

[[project_report_convention_deprecation]]
==== Deprecated `project-report` plugin conventions

link:{groovyDslPath}/org.gradle.api.plugins.ProjectReportsPluginConvention.html[ProjectReportsPluginConvention] is now deprecated and scheduled for removal in Gradle 8.0. Clients should configure the project report tasks directly. Also, link:{javadocPath}/org/gradle/api/DomainObjectCollection.html#withType-java.lang.Class-[tasks.withType(...).configureEach(...)] can be used to configure each task of the same type (`HtmlDependencyReportTask` for example).

[[war_convention_deprecation]]
==== Deprecated `war` plugin conventions

link:{javadocPath}/org/gradle/api/plugins/WarPluginConvention.html[WarPluginConvention] is now deprecated and scheduled for removal in Gradle 8.0. Clients should configure the `war` task  directly. Also, link:{javadocPath}/org/gradle/api/DomainObjectCollection.html#withType-java.lang.Class-[tasks.withType(War.class).configureEach(...)] can be used to configure each task of type `War`.

[[ear_convention_deprecation]]
==== Deprecated `ear` plugin conventions

link:{javadocPath}/org/gradle/plugins/ear/EarPluginConvention.html[EarPluginConvention] is now deprecated and scheduled for removal in Gradle 8.0. Clients should configure the `ear` task directly. Also, link:{javadocPath}/org/gradle/api/DomainObjectCollection.html#withType-java.lang.Class-[tasks.withType(Ear.class).configureEach(...)] can be used to configure each task of type `Ear`.

[[custom_source_set_deprecation]]
==== Deprecated custom source set interfaces
The following source set interfaces are now deprecated and scheduled for removal in Gradle 8.0:

- link:{javadocPath}/org/gradle/api/tasks/GroovySourceSet.html[GroovySourceSet]
- link:{javadocPath}/org/gradle/api/plugins/antlr/AntlrSourceVirtualDirectory.html[AntlrSourceVirtualDirectory]
- link:{javadocPath}/org/gradle/api/tasks/ScalaSourceSet.html[ScalaSourceSet]

Clients should configure the sources with their plugin-specific configuration:

- `groovy`: link:{javadocPath}/org/gradle/api/tasks/GroovySourceDirectorySet.html[GroovySourceDirectorySet]
- `antlr`: link:{javadocPath}/org/gradle/api/plugins/antlr/AntlrSourceDirectorySet.html[AntlrSourceDirectorySet]
- `scala`: link:{javadocPath}/org/gradle/api/tasks/ScalaSourceDirectorySet.html[ScalaSourceDirectorySet]

For example, here's how you configure the groovy sources from a plugin:

```java
GroovySourceDirectorySet groovySources = sourceSet.getExtensions().getByType(GroovySourceDirectorySet.class);
groovySources.setSrcDirs(Arrays.asList("sources/groovy"));
```

[[old_artifact_transforms_api]]
==== Registering artifact transforms extending `ArtifactTransform`

When Gradle first introduced artifact transforms, it used the base class `ArtifactTransform` for implementing them.
Gradle 5.3 introduced the interface `TransformAction` for implementing artifact transforms, replacing the previous class `ArtifactTransform` and addressing various shortcomings.
Using the registration method link:{groovyDslPath}/org.gradle.api.artifacts.dsl.DependencyHandler.html#org.gradle.api.artifacts.dsl.DependencyHandler:registerTransform(org.gradle.api.Action)[DependencyHandler.registerTransform(Action)] for `ArtifactTransform` has been deprecated.
Migrate your artifact transform to use `TransformAction` and use link:{groovyDslPath}/org.gradle.api.artifacts.dsl.DependencyHandler.html#org.gradle.api.artifacts.dsl.DependencyHandler:registerTransform(java.lang.Class,%20org.gradle.api.Action)[DependencyHandler.registerTransform(Class, Action)] instead.
See the <<artifact_transforms#sec:abm_artifact_transforms,user manual>> for more information on implementing `TransformAction`.<|MERGE_RESOLUTION|>--- conflicted
+++ resolved
@@ -269,7 +269,6 @@
 Previously, you had to explicitly configure PMD to ignore default rules with `ruleSets = []`.
 In the Gradle 8.0, setting `ruleSetConfig` or `ruleSetFiles` to a non-empty value implicitly ignores default rules.
 
-<<<<<<< HEAD
 ==== Changing test framework after setting test framework options is now an error
 
 When configuring the built-in test task for Java, Groovy, and Scala projects, Gradle no longer allows you to
@@ -322,7 +321,6 @@
 This interface is implemented by many built-in and custom reports such as those used by JUnit.
 Plugins that compiled against an earlier version of Gradle containing the previous method signature may need to be recompiled to be used with newer versions of Gradle containing the new signature.
 
-=======
 ==== Removed external plugin validation plugin
 
 The incubating plugin `ExternalPluginValidationPlugin` has been removed.
@@ -331,7 +329,6 @@
 ==== Reproducible archives can change compared to past versions
 
 Gradle changes the compression library used for creating archives from an Ant based one to https://commons.apache.org/proper/commons-compress/[Apache Commons Compress™]. As a consequence archives created from the same content, are unlikely to end up identical byte-by-byte to their older versions, created with the old library.
->>>>>>> a8f029e9
 
 [[changes_7.6]]
 == Upgrading from 7.5 and earlier
@@ -783,7 +780,7 @@
 
 The <<checkstyle_plugin.adoc#checkstyle_plugin,Checkstyle plugin>> now uses the Gradle worker API to run Checkstyle as an external worker process. Multiple Checkstyle tasks may now run in parallel within a project.
 
-Some projects will need to increase the amount of memory available to Checkstyle to avoid out of memory errors. You can <<checkstyle_plugin.adoc#sec:checkstyle_customize_memory,increase the maximum memory for the Checkstyle process>> by setting the `maxHeapSize` for the Checkstyle task. By default, the process will start with a maximum heap size of 512MB. 
+Some projects will need to increase the amount of memory available to Checkstyle to avoid out of memory errors. You can <<checkstyle_plugin.adoc#sec:checkstyle_customize_memory,increase the maximum memory for the Checkstyle process>> by setting the `maxHeapSize` for the Checkstyle task. By default, the process will start with a maximum heap size of 512MB.
 
 We also recommend to update Checkstyle to version 9.3 or later.
 
