--- conflicted
+++ resolved
@@ -43,13 +43,9 @@
     private static final Logger LOGGER = Logging.getLogger(BaseClasspathElementTransform.class);
 
     protected final File source;
-<<<<<<< HEAD
-    private final InstrumentationTypeRegistry typeRegistry;
-=======
->>>>>>> 25f496f6
     private final ClasspathBuilder classpathBuilder;
     private final ClasspathWalker classpathWalker;
-    private final InstrumentingTypeRegistry typeRegistry;
+    private final InstrumentationTypeRegistry typeRegistry;
     private final ClassTransform transform;
 
     BaseClasspathElementTransform(
