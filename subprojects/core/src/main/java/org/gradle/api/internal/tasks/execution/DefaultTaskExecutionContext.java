/*
 * Copyright 2013 the original author or authors.
 *
 * Licensed under the Apache License, Version 2.0 (the "License");
 * you may not use this file except in compliance with the License.
 * You may obtain a copy of the License at
 *
 *      http://www.apache.org/licenses/LICENSE-2.0
 *
 * Unless required by applicable law or agreed to in writing, software
 * distributed under the License is distributed on an "AS IS" BASIS,
 * WITHOUT WARRANTIES OR CONDITIONS OF ANY KIND, either express or implied.
 * See the License for the specific language governing permissions and
 * limitations under the License.
 */
package org.gradle.api.internal.tasks.execution;

import com.google.common.collect.ImmutableSortedMap;
import org.gradle.api.internal.OverlappingOutputs;
import org.gradle.api.internal.changedetection.TaskExecutionMode;
import org.gradle.api.internal.tasks.TaskExecutionContext;
import org.gradle.api.internal.tasks.properties.TaskProperties;
import org.gradle.caching.internal.tasks.TaskOutputCachingBuildCacheKey;
import org.gradle.execution.plan.LocalTaskNode;
import org.gradle.internal.execution.history.AfterPreviousExecutionState;
import org.gradle.internal.execution.history.BeforeExecutionState;
import org.gradle.internal.fingerprint.CurrentFileCollectionFingerprint;
import org.gradle.internal.operations.ExecutingBuildOperation;
import org.gradle.internal.time.Time;
import org.gradle.internal.time.Timer;

import javax.annotation.Nullable;
import java.util.Optional;

public class DefaultTaskExecutionContext implements TaskExecutionContext {

    private final LocalTaskNode localTaskNode;
    private AfterPreviousExecutionState afterPreviousExecution;
    private OverlappingOutputs overlappingOutputs;
    private ImmutableSortedMap<String, CurrentFileCollectionFingerprint> outputFilesBeforeExecution;
    private BeforeExecutionState beforeExecutionState;
    private TaskExecutionMode taskExecutionMode;
    private TaskOutputCachingBuildCacheKey buildCacheKey;
    private TaskProperties properties;
    private boolean taskCachingEnabled;
    private Long executionTime;
    private ExecutingBuildOperation snapshotTaskInputsBuildOperation;

    private final Timer executionTimer;

    public DefaultTaskExecutionContext(LocalTaskNode localTaskNode) {
        this.localTaskNode = localTaskNode;
        this.executionTimer = Time.startTimer();
    }

    @Override
    public LocalTaskNode getLocalTaskNode() {
        return localTaskNode;
    }

    @Nullable
    @Override
    public AfterPreviousExecutionState getAfterPreviousExecution() {
        return afterPreviousExecution;
    }

    @Override
    public void setAfterPreviousExecution(@Nullable AfterPreviousExecutionState afterPreviousExecution) {
        this.afterPreviousExecution = afterPreviousExecution;
    }

    @Override
    public ImmutableSortedMap<String, CurrentFileCollectionFingerprint> getOutputFilesBeforeExecution() {
        return outputFilesBeforeExecution;
    }

    @Override
    public void setOutputFilesBeforeExecution(ImmutableSortedMap<String, CurrentFileCollectionFingerprint> outputFilesBeforeExecution) {
        this.outputFilesBeforeExecution = outputFilesBeforeExecution;
    }

    @Override
    public Optional<OverlappingOutputs> getOverlappingOutputs() {
        return Optional.ofNullable(overlappingOutputs);
    }

    @Override
    public void setOverlappingOutputs(OverlappingOutputs overlappingOutputs) {
        this.overlappingOutputs = overlappingOutputs;
    }

    public Optional<BeforeExecutionState> getBeforeExecutionState() {
        return Optional.ofNullable(beforeExecutionState);
    }

    @Override
    public void setBeforeExecutionState(BeforeExecutionState beforeExecutionState) {
        this.beforeExecutionState = beforeExecutionState;
    }

    @Override
    public TaskExecutionMode getTaskExecutionMode() {
        return taskExecutionMode;
    }

    @Override
    public void setTaskExecutionMode(TaskExecutionMode taskExecutionMode) {
        this.taskExecutionMode = taskExecutionMode;
    }

    @Override
<<<<<<< HEAD
    public Optional<ExecutionStateChanges> getExecutionStateChanges() {
        return Optional.ofNullable(executionStateChanges);
    }

    @Override
    public void setExecutionStateChanges(ExecutionStateChanges executionStateChanges) {
        this.executionStateChanges = executionStateChanges;
=======
    public boolean isOutputRemovedBeforeExecution() {
        return outputRemovedBeforeExecution;
    }

    @Override
    public void setOutputRemovedBeforeExecution(boolean outputRemovedBeforeExecution) {
        this.outputRemovedBeforeExecution = outputRemovedBeforeExecution;
>>>>>>> d51d89b5
    }

    @Override
    public TaskOutputCachingBuildCacheKey getBuildCacheKey() {
        return buildCacheKey;
    }

    @Override
    public void setBuildCacheKey(TaskOutputCachingBuildCacheKey buildCacheKey) {
        this.buildCacheKey = buildCacheKey;
    }

    public long markExecutionTime() {
        if (this.executionTime != null) {
            throw new IllegalStateException("execution time already set");
        }

        return this.executionTime = executionTimer.getElapsedMillis();
    }

    @Override
    public void setTaskProperties(TaskProperties properties) {
        this.properties = properties;
    }

    @Override
    public TaskProperties getTaskProperties() {
        return properties;
    }

    @Override
    public boolean isTaskCachingEnabled() {
        return taskCachingEnabled;
    }

    @Override
    public void setTaskCachingEnabled(boolean taskCachingEnabled) {
        this.taskCachingEnabled = taskCachingEnabled;
    }

    @Override
    public Optional<ExecutingBuildOperation> removeSnapshotTaskInputsBuildOperation() {
        Optional<ExecutingBuildOperation> result = Optional.ofNullable(snapshotTaskInputsBuildOperation);
        snapshotTaskInputsBuildOperation = null;
        return result;
    }

    @Override
    public void setSnapshotTaskInputsBuildOperation(ExecutingBuildOperation snapshotTaskInputsBuildOperation) {
        this.snapshotTaskInputsBuildOperation = snapshotTaskInputsBuildOperation;
    }
}<|MERGE_RESOLUTION|>--- conflicted
+++ resolved
@@ -109,26 +109,6 @@
     }
 
     @Override
-<<<<<<< HEAD
-    public Optional<ExecutionStateChanges> getExecutionStateChanges() {
-        return Optional.ofNullable(executionStateChanges);
-    }
-
-    @Override
-    public void setExecutionStateChanges(ExecutionStateChanges executionStateChanges) {
-        this.executionStateChanges = executionStateChanges;
-=======
-    public boolean isOutputRemovedBeforeExecution() {
-        return outputRemovedBeforeExecution;
-    }
-
-    @Override
-    public void setOutputRemovedBeforeExecution(boolean outputRemovedBeforeExecution) {
-        this.outputRemovedBeforeExecution = outputRemovedBeforeExecution;
->>>>>>> d51d89b5
-    }
-
-    @Override
     public TaskOutputCachingBuildCacheKey getBuildCacheKey() {
         return buildCacheKey;
     }
