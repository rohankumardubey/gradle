/*
 * Copyright 2017 the original author or authors.
 *
 * Licensed under the Apache License, Version 2.0 (the "License");
 * you may not use this file except in compliance with the License.
 * You may obtain a copy of the License at
 *
 *      http://www.apache.org/licenses/LICENSE-2.0
 *
 * Unless required by applicable law or agreed to in writing, software
 * distributed under the License is distributed on an "AS IS" BASIS,
 * WITHOUT WARRANTIES OR CONDITIONS OF ANY KIND, either express or implied.
 * See the License for the specific language governing permissions and
 * limitations under the License.
 */

package org.gradle.api.internal.model;

import org.gradle.api.DomainObjectSet;
import org.gradle.api.ExtensiblePolymorphicDomainObjectContainer;
import org.gradle.api.InvalidUserCodeException;
import org.gradle.api.Named;
import org.gradle.api.NamedDomainObjectContainer;
import org.gradle.api.NamedDomainObjectFactory;
import org.gradle.api.NamedDomainObjectList;
import org.gradle.api.NamedDomainObjectSet;
import org.gradle.api.artifacts.ExternalModuleDependencyBundle;
import org.gradle.api.file.ConfigurableFileCollection;
import org.gradle.api.file.ConfigurableFileTree;
import org.gradle.api.file.Directory;
import org.gradle.api.file.DirectoryProperty;
import org.gradle.api.file.RegularFile;
import org.gradle.api.file.RegularFileProperty;
import org.gradle.api.file.SourceDirectorySet;
import org.gradle.api.internal.collections.DomainObjectCollectionFactory;
import org.gradle.api.internal.file.DefaultSourceDirectorySet;
import org.gradle.api.internal.file.FileCollectionFactory;
import org.gradle.api.internal.file.FilePropertyFactory;
import org.gradle.api.internal.file.collections.DirectoryFileTreeFactory;
import org.gradle.api.internal.provider.PropertyFactory;
import org.gradle.api.internal.tasks.TaskDependencyFactory;
import org.gradle.api.model.ObjectFactory;
import org.gradle.api.provider.ListProperty;
import org.gradle.api.provider.MapProperty;
import org.gradle.api.provider.Property;
import org.gradle.api.provider.SetProperty;
import org.gradle.api.reflect.ObjectInstantiationException;
import org.gradle.api.tasks.util.PatternSet;
import org.gradle.internal.Cast;
import org.gradle.internal.Factory;
import org.gradle.internal.reflect.Instantiator;
import org.gradle.internal.reflect.JavaReflectionUtil;

import java.util.List;
import java.util.Map;
import java.util.Set;

public class DefaultObjectFactory implements ObjectFactory {
    private final Instantiator instantiator;
    private final NamedObjectInstantiator namedObjectInstantiator;
    private final DirectoryFileTreeFactory directoryFileTreeFactory;
    private final Factory<PatternSet> patternSetFactory;
    private final PropertyFactory propertyFactory;
    private final FilePropertyFactory filePropertyFactory;
    private final TaskDependencyFactory taskDependencyFactory;
    private final FileCollectionFactory fileCollectionFactory;
    private final DomainObjectCollectionFactory domainObjectCollectionFactory;

    public DefaultObjectFactory(Instantiator instantiator, NamedObjectInstantiator namedObjectInstantiator, DirectoryFileTreeFactory directoryFileTreeFactory, Factory<PatternSet> patternSetFactory,
                                PropertyFactory propertyFactory, FilePropertyFactory filePropertyFactory, TaskDependencyFactory taskDependencyFactory, FileCollectionFactory fileCollectionFactory, DomainObjectCollectionFactory domainObjectCollectionFactory) {
        this.instantiator = instantiator;
        this.namedObjectInstantiator = namedObjectInstantiator;
        this.directoryFileTreeFactory = directoryFileTreeFactory;
        this.patternSetFactory = patternSetFactory;
        this.propertyFactory = propertyFactory;
        this.filePropertyFactory = filePropertyFactory;
        this.taskDependencyFactory = taskDependencyFactory;
        this.fileCollectionFactory = fileCollectionFactory;
        this.domainObjectCollectionFactory = domainObjectCollectionFactory;
    }

    @Override
    public <T extends Named> T named(final Class<T> type, final String name) {
        return namedObjectInstantiator.named(type, name);
    }

    @Override
    public <T> T newInstance(Class<? extends T> type, Object... parameters) throws ObjectInstantiationException {
        return instantiator.newInstance(type, parameters);
    }

    @Override
    public ConfigurableFileCollection fileCollection() {
        return fileCollectionFactory.configurableFiles();
    }

    @Override
    public ConfigurableFileTree fileTree() {
        return fileCollectionFactory.fileTree();
    }

    @Override
    public SourceDirectorySet sourceDirectorySet(final String name, final String displayName) {
<<<<<<< HEAD
        return new DefaultSourceDirectorySet(name, displayName, patternSetFactory, taskDependencyFactory, fileCollectionFactory, directoryFileTreeFactory, DefaultObjectFactory.this);
=======
        return newInstance(DefaultSourceDirectorySet.class, name, displayName, patternSetFactory, fileCollectionFactory, directoryFileTreeFactory, DefaultObjectFactory.this);
>>>>>>> 123decb7
    }

    @Override
    public DirectoryProperty directoryProperty() {
        return filePropertyFactory.newDirectoryProperty();
    }

    @Override
    public RegularFileProperty fileProperty() {
        return filePropertyFactory.newFileProperty();
    }

    @Override
    public <T> NamedDomainObjectContainer<T> domainObjectContainer(Class<T> elementType) {
        return domainObjectCollectionFactory.newNamedDomainObjectContainer(elementType);
    }

    @Override
    public <T> NamedDomainObjectContainer<T> domainObjectContainer(Class<T> elementType, NamedDomainObjectFactory<T> factory) {
        return domainObjectCollectionFactory.newNamedDomainObjectContainer(elementType, factory);
    }

    @Override
    public <T> ExtensiblePolymorphicDomainObjectContainer<T> polymorphicDomainObjectContainer(Class<T> elementType) {
        return domainObjectCollectionFactory.newPolymorphicDomainObjectContainer(elementType);
    }

    @Override
    public <T> NamedDomainObjectSet<T> namedDomainObjectSet(Class<T> elementType) {
        return domainObjectCollectionFactory.newNamedDomainObjectSet(elementType);
    }

    @Override
    public <T> NamedDomainObjectList<T> namedDomainObjectList(Class<T> elementType) {
        return domainObjectCollectionFactory.newNamedDomainObjectList(elementType);
    }

    @Override
    public <T> DomainObjectSet<T> domainObjectSet(Class<T> elementType) {
        return domainObjectCollectionFactory.newDomainObjectSet(elementType);
    }

    @Override
    public <T> Property<T> property(Class<T> valueType) {
        if (valueType == null) {
            throw new IllegalArgumentException("Class cannot be null");
        }

        if (valueType.isPrimitive()) {
            // Kotlin passes these types for its own basic types
            return Cast.uncheckedNonnullCast(property(JavaReflectionUtil.getWrapperTypeForPrimitiveType(valueType)));
        }

        if (List.class.isAssignableFrom(valueType)) {
            // This is a terrible hack. We made a mistake in making this type a List<Thing> vs using a ListProperty<Thing>
            // Allow this one type to be used with Property until we can fix this elsewhere
            if (!ExternalModuleDependencyBundle.class.isAssignableFrom(valueType)) {
                throw new InvalidUserCodeException(invalidPropertyCreationError("listProperty()", "List<T>"));
            }
        } else if (Set.class.isAssignableFrom(valueType)) {
            throw new InvalidUserCodeException(invalidPropertyCreationError("setProperty()", "Set<T>"));
        } else if (Map.class.isAssignableFrom(valueType)) {
            throw new InvalidUserCodeException(invalidPropertyCreationError("mapProperty()", "Map<K, V>"));
        } else if (Directory.class.isAssignableFrom(valueType)) {
            throw new InvalidUserCodeException(invalidPropertyCreationError("directoryProperty()", "Directory"));
        } else if (RegularFile.class.isAssignableFrom(valueType)) {
            throw new InvalidUserCodeException(invalidPropertyCreationError("fileProperty()", "RegularFile"));
        }

        return propertyFactory.property(valueType);
    }

    private String invalidPropertyCreationError(String correctMethodName, String propertyType) {
        return "Please use the ObjectFactory." + correctMethodName + " method to create a property of type " + propertyType + ".";
    }

    @Override
    public <T> ListProperty<T> listProperty(Class<T> elementType) {
        if (elementType.isPrimitive()) {
            // Kotlin passes these types for its own basic types
            return Cast.uncheckedNonnullCast(listProperty(JavaReflectionUtil.getWrapperTypeForPrimitiveType(elementType)));
        }
        return propertyFactory.listProperty(elementType);
    }

    @Override
    public <T> SetProperty<T> setProperty(Class<T> elementType) {
        if (elementType.isPrimitive()) {
            // Kotlin passes these types for its own basic types
            return Cast.uncheckedNonnullCast(setProperty(JavaReflectionUtil.getWrapperTypeForPrimitiveType(elementType)));
        }
        return propertyFactory.setProperty(elementType);
    }

    @Override
    public <K, V> MapProperty<K, V> mapProperty(Class<K> keyType, Class<V> valueType) {
        if (keyType.isPrimitive()) {
            // Kotlin passes these types for its own basic types
            return Cast.uncheckedNonnullCast(mapProperty(JavaReflectionUtil.getWrapperTypeForPrimitiveType(keyType), valueType));
        }
        if (valueType.isPrimitive()) {
            // Kotlin passes these types for its own basic types
            return Cast.uncheckedNonnullCast(mapProperty(keyType, JavaReflectionUtil.getWrapperTypeForPrimitiveType(valueType)));
        }
        return propertyFactory.mapProperty(keyType, valueType);
    }
}<|MERGE_RESOLUTION|>--- conflicted
+++ resolved
@@ -101,11 +101,7 @@
 
     @Override
     public SourceDirectorySet sourceDirectorySet(final String name, final String displayName) {
-<<<<<<< HEAD
-        return new DefaultSourceDirectorySet(name, displayName, patternSetFactory, taskDependencyFactory, fileCollectionFactory, directoryFileTreeFactory, DefaultObjectFactory.this);
-=======
-        return newInstance(DefaultSourceDirectorySet.class, name, displayName, patternSetFactory, fileCollectionFactory, directoryFileTreeFactory, DefaultObjectFactory.this);
->>>>>>> 123decb7
+        return newInstance(DefaultSourceDirectorySet.class, name, displayName, patternSetFactory, taskDependencyFactory, fileCollectionFactory, directoryFileTreeFactory, DefaultObjectFactory.this);
     }
 
     @Override
