--- conflicted
+++ resolved
@@ -36,7 +36,7 @@
     }
 
     private List<SourceFolder> getEntriesFromSourceSets(Iterable<SourceSet> sourceSets, org.gradle.api.Project project) {
-        List entries = []
+        def entries = []
         def sortedSourceSets = sortSourceSetsAsPerUsualConvention(sourceSets.collect{it})
 
         sortedSourceSets.each { SourceSet sourceSet ->
@@ -66,46 +66,35 @@
         }
     }
 
-    private List getEntriesFromConfigurations(EclipseClasspath cp) {
-        getModules(cp) + getLibraries(cp)
-    }
-
-    protected List getModules(EclipseClasspath c) {
-        return getDependencies(c.plusConfigurations, c.minusConfigurations, { it instanceof org.gradle.api.artifacts.ProjectDependency })
-                .collect { projectDependency -> projectDependency.dependencyProject}
-                .collect { dependencyProject -> new ProjectDependencyBuilder().build(dependencyProject)}
-    }
-
-<<<<<<< HEAD
-    protected Set getLibraries(EclipseClasspath eclipseClasspath) {
-        def allResolvedDependencies = resolveDependencies(eclipseClasspath.plusConfigurations, eclipseClasspath.minusConfigurations)
-=======
-    protected Set getLibraries(EclipseClasspath c) {
-        Set declaredDependencies = getDependencies(c.plusConfigurations, c.minusConfigurations,
-                { it instanceof ExternalDependency })
-
-        ResolvedConfiguration resolvedConfiguration = c.project.configurations.
-                detachedConfiguration((declaredDependencies as Dependency[])).resolvedConfiguration
-        def allResolvedDependencies = getAllDeps(resolvedConfiguration.firstLevelModuleDependencies)
->>>>>>> 8c0b9c0c
+    private List getEntriesFromConfigurations(EclipseClasspath classpath) {
+        getModules(classpath) + getLibraries(classpath)
+    }
+
+    protected List getModules(EclipseClasspath classpath) {
+        return getDependencies(classpath.plusConfigurations, classpath.minusConfigurations, { it instanceof org.gradle.api.artifacts.ProjectDependency })
+                .collect { projectDependency -> new ProjectDependencyBuilder().build(projectDependency.dependencyProject) }
+    }
+
+    protected Set getLibraries(EclipseClasspath classpath) {
+        def allResolvedDependencies = resolveDependencies(classpath.plusConfigurations, classpath.minusConfigurations)
 
         Set sourceDependencies = getResolvableDependenciesForAllResolvedDependencies(allResolvedDependencies) { dependency ->
             addSourceArtifact(dependency)
         }
-        Map sourceFiles = c.downloadSources ? getFiles(c.project, sourceDependencies, "sources") : [:]
+        Map sourceFiles = classpath.downloadSources ? getFiles(classpath.project, sourceDependencies, "sources") : [:]
 
         Set javadocDependencies = getResolvableDependenciesForAllResolvedDependencies(allResolvedDependencies) { dependency ->
             addJavadocArtifact(dependency)
         }
-        Map javadocFiles = c.downloadJavadoc ? getFiles(c.project, javadocDependencies, "javadoc") : [:]
-
-        List moduleLibraries = resolveFiles(eclipseClasspath.plusConfigurations, eclipseClasspath.minusConfigurations).collect { File binaryFile ->
+        Map javadocFiles = classpath.downloadJavadoc ? getFiles(classpath.project, javadocDependencies, "javadoc") : [:]
+
+        List moduleLibraries = resolveFiles(classpath.plusConfigurations, classpath.minusConfigurations).collect { File binaryFile ->
             File sourceFile = sourceFiles[binaryFile.name]
             File javadocFile = javadocFiles[binaryFile.name]
-            createLibraryEntry(binaryFile, sourceFile, javadocFile, c.pathVariables)
-        }
-        moduleLibraries.addAll(getSelfResolvingFiles(getDependencies(c.plusConfigurations, c.minusConfigurations,
-                { it instanceof SelfResolvingDependency && !(it instanceof org.gradle.api.artifacts.ProjectDependency)}), c.pathVariables))
+            createLibraryEntry(binaryFile, sourceFile, javadocFile, classpath.pathVariables)
+        }
+        moduleLibraries.addAll(getSelfResolvingFiles(getDependencies(classpath.plusConfigurations, classpath.minusConfigurations,
+                { it instanceof SelfResolvingDependency && !(it instanceof org.gradle.api.artifacts.ProjectDependency)}), classpath.pathVariables))
         moduleLibraries
     }
 
